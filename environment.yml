--- conflicted
+++ resolved
@@ -39,13 +39,8 @@
   - matplotlib
   - pydata-sphinx-theme==0.9.0
   - sphinx-design
-<<<<<<< HEAD
   - jupytext
   - myst-nb
-  # For linting
-  - flake8 < 6.0
-=======
->>>>>>> ec4241cb
   # Some optional test dependencies
   - mpmath
   - gmpy2
