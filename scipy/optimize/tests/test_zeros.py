import pytest

from functools import lru_cache

from numpy.testing import (assert_warns, assert_,
                           assert_allclose,
                           assert_equal,
                           assert_array_equal,
                           assert_array_less,
                           suppress_warnings)
import numpy as np
from numpy import finfo, power, nan, isclose, sqrt, exp, sin, cos

from scipy import stats, optimize
from scipy.optimize import (_zeros_py as zeros, newton, root_scalar,
                            OptimizeResult)

from scipy._lib._util import getfullargspec_no_self as _getfullargspec

# Import testing parameters
from scipy.optimize._tstutils import get_tests, functions as tstutils_functions

TOL = 4*np.finfo(float).eps  # tolerance

_FLOAT_EPS = finfo(float).eps

bracket_methods = [zeros.bisect, zeros.ridder, zeros.brentq, zeros.brenth,
                   zeros.toms748]
gradient_methods = [zeros.newton]
all_methods = bracket_methods + gradient_methods  # noqa

# A few test functions used frequently:
# # A simple quadratic, (x-1)^2 - 1
def f1(x):
    return x ** 2 - 2 * x - 1


def f1_1(x):
    return 2 * x - 2


def f1_2(x):
    return 2.0 + 0 * x


def f1_and_p_and_pp(x):
    return f1(x), f1_1(x), f1_2(x)


# Simple transcendental function
def f2(x):
    return exp(x) - cos(x)


def f2_1(x):
    return exp(x) + sin(x)


def f2_2(x):
    return exp(x) + cos(x)


# lru cached function
@lru_cache
def f_lrucached(x):
    return x


class TestScalarRootFinders:
    # Basic tests for all scalar root finders

    xtol = 4 * np.finfo(float).eps
    rtol = 4 * np.finfo(float).eps

    def _run_one_test(self, tc, method, sig_args_keys=None,
                      sig_kwargs_keys=None, **kwargs):
        method_args = []
        for k in sig_args_keys or []:
            if k not in tc:
                # If a,b not present use x0, x1. Similarly for f and func
                k = {'a': 'x0', 'b': 'x1', 'func': 'f'}.get(k, k)
            method_args.append(tc[k])

        method_kwargs = dict(**kwargs)
        method_kwargs.update({'full_output': True, 'disp': False})
        for k in sig_kwargs_keys or []:
            method_kwargs[k] = tc[k]

        root = tc.get('root')
        func_args = tc.get('args', ())

        try:
            r, rr = method(*method_args, args=func_args, **method_kwargs)
            return root, rr, tc
        except Exception:
            return root, zeros.RootResults(nan, -1, -1, zeros._EVALUEERR), tc

    def run_tests(self, tests, method, name, known_fail=None, **kwargs):
        r"""Run test-cases using the specified method and the supplied signature.

        Extract the arguments for the method call from the test case
        dictionary using the supplied keys for the method's signature."""
        # The methods have one of two base signatures:
        # (f, a, b, **kwargs)  # newton
        # (func, x0, **kwargs)  # bisect/brentq/...
        sig = _getfullargspec(method)  # FullArgSpec with args, varargs, varkw, defaults, ...
        assert_(not sig.kwonlyargs)
        nDefaults = len(sig.defaults)
        nRequired = len(sig.args) - nDefaults
        sig_args_keys = sig.args[:nRequired]
        sig_kwargs_keys = []
        if name in ['secant', 'newton', 'halley']:
            if name in ['newton', 'halley']:
                sig_kwargs_keys.append('fprime')
                if name in ['halley']:
                    sig_kwargs_keys.append('fprime2')
            kwargs['tol'] = self.xtol
        else:
            kwargs['xtol'] = self.xtol
            kwargs['rtol'] = self.rtol

        results = [list(self._run_one_test(
            tc, method, sig_args_keys=sig_args_keys,
            sig_kwargs_keys=sig_kwargs_keys, **kwargs)) for tc in tests]
        # results= [[true root, full output, tc], ...]

        known_fail = known_fail or []
        notcvgd = [elt for elt in results if not elt[1].converged]
        notcvgd = [elt for elt in notcvgd if elt[-1]['ID'] not in known_fail]
        notcvged_IDS = [elt[-1]['ID'] for elt in notcvgd]
        assert_equal([len(notcvged_IDS), notcvged_IDS], [0, []])

        # The usable xtol and rtol depend on the test
        tols = {'xtol': self.xtol, 'rtol': self.rtol}
        tols.update(**kwargs)
        rtol = tols['rtol']
        atol = tols.get('tol', tols['xtol'])

        cvgd = [elt for elt in results if elt[1].converged]
        approx = [elt[1].root for elt in cvgd]
        correct = [elt[0] for elt in cvgd]
        # See if the root matches the reference value
        notclose = [[a] + elt for a, c, elt in zip(approx, correct, cvgd) if
                    not isclose(a, c, rtol=rtol, atol=atol)
                    and elt[-1]['ID'] not in known_fail]
        # If not, evaluate the function and see if is 0 at the purported root
        fvs = [tc['f'](aroot, *tc.get('args', tuple()))
               for aroot, c, fullout, tc in notclose]
        notclose = [[fv] + elt for fv, elt in zip(fvs, notclose) if fv != 0]
        assert_equal([notclose, len(notclose)], [[], 0])

    def run_collection(self, collection, method, name, smoothness=None,
                       known_fail=None, **kwargs):
        r"""Run a collection of tests using the specified method.

        The name is used to determine some optional arguments."""
        tests = get_tests(collection, smoothness=smoothness)
        self.run_tests(tests, method, name, known_fail=known_fail, **kwargs)


class TestBracketMethods(TestScalarRootFinders):
    @pytest.mark.parametrize('method', bracket_methods)
    @pytest.mark.parametrize('function', tstutils_functions)
    def test_basic_root_scalar(self, method, function):
        # Tests bracketing root finders called via `root_scalar` on a small
        # set of simple problems, each of which has a root at `x=1`. Checks for
        # converged status and that the root was found.
        a, b = .5, sqrt(3)

        r = root_scalar(function, method=method.__name__, bracket=[a, b], x0=a,
                        xtol=self.xtol, rtol=self.rtol)
        assert r.converged
        assert_allclose(r.root, 1.0, atol=self.xtol, rtol=self.rtol)

    @pytest.mark.parametrize('method', bracket_methods)
    @pytest.mark.parametrize('function', tstutils_functions)
    def test_basic_individual(self, method, function):
        # Tests individual bracketing root finders on a small set of simple
        # problems, each of which has a root at `x=1`. Checks for converged
        # status and that the root was found.
        a, b = .5, sqrt(3)
        root, r = method(function, a, b, xtol=self.xtol, rtol=self.rtol,
                         full_output=True)

        assert r.converged
        assert_allclose(root, 1.0, atol=self.xtol, rtol=self.rtol)

    @pytest.mark.parametrize('method', bracket_methods)
    def test_aps_collection(self, method):
        self.run_collection('aps', method, method.__name__, smoothness=1)

    @pytest.mark.parametrize('method', [zeros.bisect, zeros.ridder,
                                        zeros.toms748])
    def test_chandrupatla_collection(self, method):
        known_fail = {'fun7.4'} if method == zeros.ridder else {}
        self.run_collection('chandrupatla', method, method.__name__,
                            known_fail=known_fail)

    @pytest.mark.parametrize('method', bracket_methods)
    def test_lru_cached_individual(self, method):
        # check that https://github.com/scipy/scipy/issues/10846 is fixed
        # (`root_scalar` failed when passed a function that was `@lru_cache`d)
        a, b = -1, 1
        root, r = method(f_lrucached, a, b, full_output=True)
        assert r.converged
        assert_allclose(root, 0)


class TestChandrupatla(TestScalarRootFinders):

    def f(self, q, p):
        return stats.norm.cdf(q) - p

    @pytest.mark.parametrize('p', [0.6, np.linspace(-0.05, 1.05, 10)])
    def test_basic(self, p):
        # Invert distribution CDF and compare against distrtibution `ppf`
        res = zeros._chandrupatla(self.f, -5, 5, args=(p,))
        ref = stats.norm().ppf(p)
        np.testing.assert_allclose(res.x, ref)
        assert res.x.shape == ref.shape

    @pytest.mark.parametrize('shape', [tuple(), (12,), (3, 4), (3, 2, 2)])
    def test_vectorization(self, shape):
        # Test for correct functionality, output shapes, and dtypes for various
        # input shapes.
        p = np.linspace(-0.05, 1.05, 12).reshape(shape) if shape else 0.6
        args = (p,)

        @np.vectorize
        def chandrupatla_single(p):
            return zeros._chandrupatla(self.f, -5, 5, args=(p,))

        def f(*args, **kwargs):
            f.f_evals += 1
            return self.f(*args, **kwargs)
        f.f_evals = 0

        res = zeros._chandrupatla(f, -5, 5, args=args)
        refs = chandrupatla_single(p).ravel()

        ref_x = [ref.x for ref in refs]
        assert_allclose(res.x.ravel(), ref_x)
        assert_equal(res.x.shape, shape)

        ref_fun = [ref.fun for ref in refs]
        assert_allclose(res.fun.ravel(), ref_fun)
        assert_equal(res.fun.shape, shape)
        assert_equal(res.fun, self.f(res.x, *args))

        ref_success = [ref.success for ref in refs]
        assert_equal(res.success.ravel(), ref_success)
        assert_equal(res.success.shape, shape)
        assert np.issubdtype(res.success.dtype, np.bool_)

        ref_flag = [ref.status for ref in refs]
        assert_equal(res.status.ravel(), ref_flag)
        assert_equal(res.status.shape, shape)
        assert np.issubdtype(res.status.dtype, np.integer)

        ref_nfev = [ref.nfev for ref in refs]
        assert_equal(res.nfev.ravel(), ref_nfev)
        assert_equal(np.max(res.nfev), f.f_evals)
        assert_equal(res.nfev.shape, res.fun.shape)
        assert np.issubdtype(res.nfev.dtype, np.integer)

        ref_nit = [ref.nit for ref in refs]
        assert_equal(res.nit.ravel(), ref_nit)
        assert_equal(np.max(res.nit), f.f_evals-2)
        assert_equal(res.nit.shape, res.fun.shape)
        assert np.issubdtype(res.nit.dtype, np.integer)

        ref_xl = [ref.xl for ref in refs]
        assert_allclose(res.xl.ravel(), ref_xl)
        assert_equal(res.xl.shape, shape)

        ref_xr = [ref.xr for ref in refs]
        assert_allclose(res.xr.ravel(), ref_xr)
        assert_equal(res.xr.shape, shape)

        assert_array_less(res.xl, res.xr)
        finite = np.isfinite(res.x)
        assert np.all((res.x[finite] == res.xl[finite])
                      | (res.x[finite] == res.xr[finite]))

        ref_fl = [ref.fl for ref in refs]
        assert_allclose(res.fl.ravel(), ref_fl)
        assert_equal(res.fl.shape, shape)
        assert_allclose(res.fl, self.f(res.xl, *args))

        ref_fr = [ref.fr for ref in refs]
        assert_allclose(res.fr.ravel(), ref_fr)
        assert_equal(res.fr.shape, shape)
        assert_allclose(res.fr, self.f(res.xr, *args))

        assert np.all(np.abs(res.fun[finite]) ==
                      np.minimum(np.abs(res.fl[finite]),
                                 np.abs(res.fr[finite])))

    def test_flags(self):
        # Test cases that should produce different status flags; show that all
        # can be produced simultaneously.
        def f(xs, js):
            funcs = [lambda x: x - 2.5,
                     lambda x: x - 10,
                     lambda x: (x - 0.1)**3,
                     lambda x: np.nan]
            return [funcs[j](x) for x, j in zip(xs, js)]

        args = (np.arange(4, dtype=np.int64),)
        res = zeros._chandrupatla(f, [0]*4, [np.pi]*4, args=args, maxiter=2)

        ref_flags = np.array([zeros._ECONVERGED, zeros._ESIGNERR,
                              zeros._ECONVERR, zeros._EVALUEERR])
        assert_equal(res.status, ref_flags)

    def test_convergence(self):
        # Test that the convergence tolerances behave as expected
        rng = np.random.default_rng(2585255913088665241)
        p = rng.random(size=3)
        bracket = (-5, 5)
        args = (p,)
        kwargs0 = dict(args=args, xatol=0, xrtol=0, fatol=0, frtol=0)

        kwargs = kwargs0.copy()
        kwargs['xatol'] = 1e-3
        res1 = zeros._chandrupatla(self.f, *bracket, **kwargs)
        assert_array_less(res1.xr - res1.xl, 1e-3)
        kwargs['xatol'] = 1e-6
        res2 = zeros._chandrupatla(self.f, *bracket, **kwargs)
        assert_array_less(res2.xr - res2.xl, 1e-6)
        assert_array_less(res2.xr - res2.xl, res1.xr - res1.xl)

        kwargs = kwargs0.copy()
        kwargs['xrtol'] = 1e-3
        res1 = zeros._chandrupatla(self.f, *bracket, **kwargs)
        assert_array_less(res1.xr - res1.xl, 1e-3 * np.abs(res1.x))
        kwargs['xrtol'] = 1e-6
        res2 = zeros._chandrupatla(self.f, *bracket, **kwargs)
        assert_array_less(res2.xr - res2.xl, 1e-6 * np.abs(res2.x))
        assert_array_less(res2.xr - res2.xl, res1.xr - res1.xl)

        kwargs = kwargs0.copy()
        kwargs['fatol'] = 1e-3
        res1 = zeros._chandrupatla(self.f, *bracket, **kwargs)
        assert_array_less(np.abs(res1.fun), 1e-3)
        kwargs['fatol'] = 1e-6
        res2 = zeros._chandrupatla(self.f, *bracket, **kwargs)
        assert_array_less(np.abs(res2.fun), 1e-6)
        assert_array_less(np.abs(res2.fun), np.abs(res1.fun))

        kwargs = kwargs0.copy()
        kwargs['frtol'] = 1e-3
        x1, x2 = bracket
        f0 = np.minimum(abs(self.f(x1, *args)), abs(self.f(x2, *args)))
        res1 = zeros._chandrupatla(self.f, *bracket, **kwargs)
        assert_array_less(np.abs(res1.fun), 1e-3*f0)
        kwargs['frtol'] = 1e-6
        res2 = zeros._chandrupatla(self.f, *bracket, **kwargs)
        assert_array_less(np.abs(res2.fun), 1e-6*f0)
        assert_array_less(np.abs(res2.fun), np.abs(res1.fun))

    def test_maxiter_callback(self):
        # Test behavior of `maxiter` parameter and `callback` interface
        p = 0.612814
        bracket = (-5, 5)
        maxiter = 5

        def f(q, p):
            res = stats.norm().cdf(q) - p
            f.x = q
            f.fun = res
            return res
        f.x = None
        f.fun = None

        res = zeros._chandrupatla(f, *bracket, args=(p,),
                                  maxiter=maxiter)
        assert not np.any(res.success)
        assert np.all(res.nfev == maxiter+2)
        assert np.all(res.nit == maxiter)

        def callback(res):
            callback.iter += 1
            callback.res = res
            assert hasattr(res, 'x')
            if callback.iter == 0:
                # callback is called once with initial bracket
                assert (res.xl, res.xr) == bracket
            else:
                changed = (((res.xl == callback.xl) & (res.xr != callback.xr))
                           | ((res.xl != callback.xl) & (res.xr == callback.xr)))
                assert np.all(changed)

            callback.xl = res.xl
            callback.xr = res.xr
            assert res.status == zeros._EINPROGRESS
            assert_equal(self.f(res.xl, p), res.fl)
            assert_equal(self.f(res.xr, p), res.fr)
            assert_equal(self.f(res.x, p), res.fun)
            if callback.iter == maxiter:
                raise StopIteration
        callback.iter = -1  # callback called once before first iteration
        callback.res = None
        callback.xl = None
        callback.xr = None

        res2 = zeros._chandrupatla(f, *bracket, args=(p,),
                                   callback=callback)

        # terminating with callback is identical to terminating due to maxiter
        # (except for `status`)
        for key in res.keys():
            if key == 'status':
                assert res[key] == zeros._ECONVERR
                assert callback.res[key] == zeros._EINPROGRESS
                assert res2[key] == zeros._ECALLBACK
            else:
                assert res2[key] == callback.res[key] == res[key]

    @pytest.mark.parametrize('case', optimize._tstutils._CHANDRUPATLA_TESTS)
    def test_nit_expected(self, case):
        # Test that `_chandrupatla` implements Chandrupatla's algorithm:
        # in all 40 test cases, the number of iterations performed
        # matches the number reported in the original paper.
        f, bracket, root, nfeval, id = case
        # Chandrupatla's criterion is equivalent to
        # abs(x2-x1) < 4*abs(xmin)*xrtol + xatol, but we use the more standard
        # abs(x2-x1) < abs(xmin)*xrtol + xatol. Therefore, set xrtol to 4x
        # that used by Chandrupatla in tests.
        res = zeros._chandrupatla(f, *bracket, xrtol=4e-10, xatol=1e-5)
        assert_allclose(res.fun, f(root), rtol=1e-8, atol=2e-3)
        assert_equal(res.nfev, nfeval)

    @pytest.mark.parametrize("root", (0.622, [0.622, 0.623]))
    @pytest.mark.parametrize("dtype", (np.float16, np.float32, np.float64))
    def test_dtype(self, root, dtype):
        # Test that dtypes are preserved

        root = dtype(root)
        def f(x, root):
            return ((x - root) ** 3).astype(dtype)

        res = zeros._chandrupatla(f, dtype(-3), dtype(5),
                                  args=(root,), xatol=1e-3)
        assert res.x.dtype == dtype
        assert np.allclose(res.x, root, atol=1e-3) or np.all(res.fun == 0)

    def test_input_validation(self):
        # Test input validation for appropriate error messages

        message = '`func` must be callable.'
        with pytest.raises(ValueError, match=message):
            zeros._chandrupatla(None, -4, 4)

        message = 'Abscissae and function output must be real numbers.'
        with pytest.raises(ValueError, match=message):
            zeros._chandrupatla(lambda x: x, -4+1j, 4)

        message = "shape mismatch: objects cannot be broadcast"
        # raised by `np.broadcast, but the traceback is readable IMO
        with pytest.raises(ValueError, match=message):
            zeros._chandrupatla(lambda x: x, [-2, -3], [3, 4, 5])

        message = "The shape of the array returned by `func`..."
        with pytest.raises(ValueError, match=message):
            zeros._chandrupatla(lambda x: [x[0], x[1], x[1]], [-3, -3], [5, 5])

        message = 'Tolerances must be non-negative scalars.'
        with pytest.raises(ValueError, match=message):
            zeros._chandrupatla(lambda x: x, -4, 4, xatol=-1)
        with pytest.raises(ValueError, match=message):
            zeros._chandrupatla(lambda x: x, -4, 4, xrtol=np.nan)
        with pytest.raises(ValueError, match=message):
            zeros._chandrupatla(lambda x: x, -4, 4, fatol='ekki')
        with pytest.raises(ValueError, match=message):
            zeros._chandrupatla(lambda x: x, -4, 4, frtol=np.nan)

        message = '`maxiter` must be a non-negative integer.'
        with pytest.raises(ValueError, match=message):
            zeros._chandrupatla(lambda x: x, -4, 4, maxiter=1.5)
        with pytest.raises(ValueError, match=message):
            zeros._chandrupatla(lambda x: x, -4, 4, maxiter=-1)

        message = '`callback` must be callable.'
        with pytest.raises(ValueError, match=message):
            zeros._chandrupatla(lambda x: x, -4, 4, callback='shrubbery')

    def test_special_cases(self):
        # Test edge cases and other special cases

        # Test that integers are not passed to `f`
        # (otherwise this would overflow)
        def f(x):
            assert np.issubdtype(x.dtype, np.floating)
            return x ** 99 - 1

        res = zeros._chandrupatla(f, -7, 5)
        assert res.success
        assert_allclose(res.x, 1)

        # Test that if both ends of bracket equal root, algorithm reports
        # convergence
        def f(x):
            return x**2 - 1

        res = zeros._chandrupatla(f, 1, 1)
        assert res.success
        assert_equal(res.x, 1)

        def f(x):
            return 1/x

        with np.errstate(invalid='ignore'):
            res = zeros._chandrupatla(f, np.inf, np.inf)
        assert res.success
        assert_equal(res.x, np.inf)

        # Test maxiter = 0. Should do nothing to bracket.
        def f(x):
            return x**3 - 1

        bracket = (-3, 5)
        res = zeros._chandrupatla(f, *bracket, maxiter=0)
        assert res.xl, res.xr == bracket
        assert res.nit == 0
        assert res.nfev == 2
        assert res.status == -2
        assert res.x == -3  # best so far

        # Test maxiter = 1
        res = zeros._chandrupatla(f, *bracket, maxiter=1)
        assert res.success
        assert res.status == 0
        assert res.nit == 1
        assert res.nfev == 3
        assert_allclose(res.x, 1)

        # Test scalar `args` (not in tuple)
        def f(x, c):
            return c*x - 1

        res = zeros._chandrupatla(f, -1, 1, args=3)
        assert_allclose(res.x, 1/3)

        # # TODO: Test zero tolerance
        # # ~~What's going on here - why are iterations repeated?~~
        # # tl goes to zero when xatol=xrtol=0. When function is nearly linear,
        # # this causes convergence issues.
        # def f(x):
        #     return np.cos(x)
        #
        # res = zeros._chandrupatla(f, 0, np.pi, xatol=0, xrtol=0)
        # assert res.nit < 100
        # xp = np.nextafter(res.x, np.inf)
        # xm = np.nextafter(res.x, -np.inf)
        # assert np.abs(res.fun) < np.abs(f(xp))
        # assert np.abs(res.fun) < np.abs(f(xm))


class TestNewton(TestScalarRootFinders):
    def test_newton_collections(self):
        known_fail = ['aps.13.00']
        known_fail += ['aps.12.05', 'aps.12.17']  # fails under Windows Py27
        for collection in ['aps', 'complex']:
            self.run_collection(collection, zeros.newton, 'newton',
                                smoothness=2, known_fail=known_fail)

    def test_halley_collections(self):
        known_fail = ['aps.12.06', 'aps.12.07', 'aps.12.08', 'aps.12.09',
                      'aps.12.10', 'aps.12.11', 'aps.12.12', 'aps.12.13',
                      'aps.12.14', 'aps.12.15', 'aps.12.16', 'aps.12.17',
                      'aps.12.18', 'aps.13.00']
        for collection in ['aps', 'complex']:
            self.run_collection(collection, zeros.newton, 'halley',
                                smoothness=2, known_fail=known_fail)

    def test_newton(self):
        for f, f_1, f_2 in [(f1, f1_1, f1_2), (f2, f2_1, f2_2)]:
            x = zeros.newton(f, 3, tol=1e-6)
            assert_allclose(f(x), 0, atol=1e-6)
            x = zeros.newton(f, 3, x1=5, tol=1e-6)  # secant, x0 and x1
            assert_allclose(f(x), 0, atol=1e-6)
            x = zeros.newton(f, 3, fprime=f_1, tol=1e-6)   # newton
            assert_allclose(f(x), 0, atol=1e-6)
            x = zeros.newton(f, 3, fprime=f_1, fprime2=f_2, tol=1e-6)  # halley
            assert_allclose(f(x), 0, atol=1e-6)

    def test_newton_by_name(self):
        r"""Invoke newton through root_scalar()"""
        for f, f_1, f_2 in [(f1, f1_1, f1_2), (f2, f2_1, f2_2)]:
            r = root_scalar(f, method='newton', x0=3, fprime=f_1, xtol=1e-6)
            assert_allclose(f(r.root), 0, atol=1e-6)
        for f, f_1, f_2 in [(f1, f1_1, f1_2), (f2, f2_1, f2_2)]:
            r = root_scalar(f, method='newton', x0=3, xtol=1e-6)  # without f'
            assert_allclose(f(r.root), 0, atol=1e-6)

    def test_secant_by_name(self):
        r"""Invoke secant through root_scalar()"""
        for f, f_1, f_2 in [(f1, f1_1, f1_2), (f2, f2_1, f2_2)]:
            r = root_scalar(f, method='secant', x0=3, x1=2, xtol=1e-6)
            assert_allclose(f(r.root), 0, atol=1e-6)
            r = root_scalar(f, method='secant', x0=3, x1=5, xtol=1e-6)
            assert_allclose(f(r.root), 0, atol=1e-6)
        for f, f_1, f_2 in [(f1, f1_1, f1_2), (f2, f2_1, f2_2)]:
            r = root_scalar(f, method='secant', x0=3, xtol=1e-6)  # without x1
            assert_allclose(f(r.root), 0, atol=1e-6)

    def test_halley_by_name(self):
        r"""Invoke halley through root_scalar()"""
        for f, f_1, f_2 in [(f1, f1_1, f1_2), (f2, f2_1, f2_2)]:
            r = root_scalar(f, method='halley', x0=3,
                            fprime=f_1, fprime2=f_2, xtol=1e-6)
            assert_allclose(f(r.root), 0, atol=1e-6)

    def test_root_scalar_fail(self):
        message = 'fprime2 must be specified for halley'
        with pytest.raises(ValueError, match=message):
            root_scalar(f1, method='halley', fprime=f1_1, x0=3, xtol=1e-6)  # no fprime2
        message = 'fprime must be specified for halley'
        with pytest.raises(ValueError, match=message):
            root_scalar(f1, method='halley', fprime2=f1_2, x0=3, xtol=1e-6)  # no fprime

    def test_array_newton(self):
        """test newton with array"""

        def f1(x, *a):
            b = a[0] + x * a[3]
            return a[1] - a[2] * (np.exp(b / a[5]) - 1.0) - b / a[4] - x

        def f1_1(x, *a):
            b = a[3] / a[5]
            return -a[2] * np.exp(a[0] / a[5] + x * b) * b - a[3] / a[4] - 1

        def f1_2(x, *a):
            b = a[3] / a[5]
            return -a[2] * np.exp(a[0] / a[5] + x * b) * b**2

        a0 = np.array([
            5.32725221, 5.48673747, 5.49539973,
            5.36387202, 4.80237316, 1.43764452,
            5.23063958, 5.46094772, 5.50512718,
            5.42046290
        ])
        a1 = (np.sin(range(10)) + 1.0) * 7.0
        args = (a0, a1, 1e-09, 0.004, 10, 0.27456)
        x0 = [7.0] * 10
        x = zeros.newton(f1, x0, f1_1, args)
        x_expected = (
            6.17264965, 11.7702805, 12.2219954,
            7.11017681, 1.18151293, 0.143707955,
            4.31928228, 10.5419107, 12.7552490,
            8.91225749
        )
        assert_allclose(x, x_expected)
        # test halley's
        x = zeros.newton(f1, x0, f1_1, args, fprime2=f1_2)
        assert_allclose(x, x_expected)
        # test secant
        x = zeros.newton(f1, x0, args=args)
        assert_allclose(x, x_expected)

    def test_array_newton_complex(self):
        def f(x):
            return x + 1+1j

        def fprime(x):
            return 1.0

        t = np.full(4, 1j)
        x = zeros.newton(f, t, fprime=fprime)
        assert_allclose(f(x), 0.)

        # should work even if x0 is not complex
        t = np.ones(4)
        x = zeros.newton(f, t, fprime=fprime)
        assert_allclose(f(x), 0.)

        x = zeros.newton(f, t)
        assert_allclose(f(x), 0.)

    def test_array_secant_active_zero_der(self):
        """test secant doesn't continue to iterate zero derivatives"""
        x = zeros.newton(lambda x, *a: x*x - a[0], x0=[4.123, 5],
                         args=[np.array([17, 25])])
        assert_allclose(x, (4.123105625617661, 5.0))

    def test_array_newton_integers(self):
        # test secant with float
        x = zeros.newton(lambda y, z: z - y ** 2, [4.0] * 2,
                         args=([15.0, 17.0],))
        assert_allclose(x, (3.872983346207417, 4.123105625617661))
        # test integer becomes float
        x = zeros.newton(lambda y, z: z - y ** 2, [4] * 2, args=([15, 17],))
        assert_allclose(x, (3.872983346207417, 4.123105625617661))

    def test_array_newton_zero_der_failures(self):
        # test derivative zero warning
        assert_warns(RuntimeWarning, zeros.newton,
                     lambda y: y**2 - 2, [0., 0.], lambda y: 2 * y)
        # test failures and zero_der
        with pytest.warns(RuntimeWarning):
            results = zeros.newton(lambda y: y**2 - 2, [0., 0.],
                                   lambda y: 2*y, full_output=True)
            assert_allclose(results.root, 0)
            assert results.zero_der.all()
            assert not results.converged.any()

    def test_newton_combined(self):
        def f1(x):
            return x ** 2 - 2 * x - 1
        def f1_1(x):
            return 2 * x - 2
        def f1_2(x):
            return 2.0 + 0 * x

        def f1_and_p_and_pp(x):
            return x**2 - 2*x-1, 2*x-2, 2.0

        sol0 = root_scalar(f1, method='newton', x0=3, fprime=f1_1)
        sol = root_scalar(f1_and_p_and_pp, method='newton', x0=3, fprime=True)
        assert_allclose(sol0.root, sol.root, atol=1e-8)
        assert_equal(2*sol.function_calls, sol0.function_calls)

        sol0 = root_scalar(f1, method='halley', x0=3, fprime=f1_1, fprime2=f1_2)
        sol = root_scalar(f1_and_p_and_pp, method='halley', x0=3, fprime2=True)
        assert_allclose(sol0.root, sol.root, atol=1e-8)
        assert_equal(3*sol.function_calls, sol0.function_calls)

    def test_newton_full_output(self):
        # Test the full_output capability, both when converging and not.
        # Use simple polynomials, to avoid hitting platform dependencies
        # (e.g., exp & trig) in number of iterations

        x0 = 3
        expected_counts = [(6, 7), (5, 10), (3, 9)]

        for derivs in range(3):
            kwargs = {'tol': 1e-6, 'full_output': True, }
            for k, v in [['fprime', f1_1], ['fprime2', f1_2]][:derivs]:
                kwargs[k] = v

            x, r = zeros.newton(f1, x0, disp=False, **kwargs)
            assert_(r.converged)
            assert_equal(x, r.root)
            assert_equal((r.iterations, r.function_calls), expected_counts[derivs])
            if derivs == 0:
                assert r.function_calls <= r.iterations + 1
            else:
                assert_equal(r.function_calls, (derivs + 1) * r.iterations)

            # Now repeat, allowing one fewer iteration to force convergence failure
            iters = r.iterations - 1
            x, r = zeros.newton(f1, x0, maxiter=iters, disp=False, **kwargs)
            assert_(not r.converged)
            assert_equal(x, r.root)
            assert_equal(r.iterations, iters)

            if derivs == 1:
                # Check that the correct Exception is raised and
                # validate the start of the message.
                with pytest.raises(
                    RuntimeError,
                    match='Failed to converge after %d iterations, value is .*' % (iters)):
                    x, r = zeros.newton(f1, x0, maxiter=iters, disp=True, **kwargs)

    def test_deriv_zero_warning(self):
        def func(x):
            return x ** 2 - 2.0
        def dfunc(x):
            return 2 * x
        assert_warns(RuntimeWarning, zeros.newton, func, 0.0, dfunc, disp=False)
        with pytest.raises(RuntimeError, match='Derivative was zero'):
            zeros.newton(func, 0.0, dfunc)

    def test_newton_does_not_modify_x0(self):
        # https://github.com/scipy/scipy/issues/9964
        x0 = np.array([0.1, 3])
        x0_copy = x0.copy()  # Copy to test for equality.
        newton(np.sin, x0, np.cos)
        assert_array_equal(x0, x0_copy)

    def test_gh17570_defaults(self):
        # Previously, when fprime was not specified, root_scalar would default
        # to secant. When x1 was not specified, secant failed.
        # Check that without fprime, the default is secant if x1 is specified
        # and newton otherwise.
        res_newton_default = root_scalar(f1, method='newton', x0=3, xtol=1e-6)
        res_secant_default = root_scalar(f1, method='secant', x0=3, x1=2,
                                         xtol=1e-6)
        # `newton` uses the secant method when `x1` and `x2` are specified
        res_secant = newton(f1, x0=3, x1=2, tol=1e-6, full_output=True)[1]

        # all three found a root
        assert_allclose(f1(res_newton_default.root), 0, atol=1e-6)
        assert res_newton_default.root.shape == tuple()
        assert_allclose(f1(res_secant_default.root), 0, atol=1e-6)
        assert res_secant_default.root.shape == tuple()
        assert_allclose(f1(res_secant.root), 0, atol=1e-6)
        assert res_secant.root.shape == tuple()

        # Defaults are correct
        assert (res_secant_default.root
                == res_secant.root
                != res_newton_default.iterations)
        assert (res_secant_default.iterations
                == res_secant_default.function_calls - 1  # true for secant
                == res_secant.iterations
                != res_newton_default.iterations
                == res_newton_default.function_calls/2)  # newton 2-point diff

    @pytest.mark.parametrize('kwargs', [dict(), {'method': 'newton'}])
    def test_args_gh19090(self, kwargs):
        def f(x, a, b):
            assert a == 3
            assert b == 1
            return (x ** a - b)

        res = optimize.root_scalar(f, x0=3, args=(3, 1), **kwargs)
        assert res.converged
        assert_allclose(res.root, 1)


def test_gh_5555():
    root = 0.1

    def f(x):
        return x - root

    methods = [zeros.bisect, zeros.ridder]
    xtol = rtol = TOL
    for method in methods:
        res = method(f, -1e8, 1e7, xtol=xtol, rtol=rtol)
        assert_allclose(root, res, atol=xtol, rtol=rtol,
                        err_msg='method %s' % method.__name__)


def test_gh_5557():
    # Show that without the changes in 5557 brentq and brenth might
    # only achieve a tolerance of 2*(xtol + rtol*|res|).

    # f linearly interpolates (0, -0.1), (0.5, -0.1), and (1,
    # 0.4). The important parts are that |f(0)| < |f(1)| (so that
    # brent takes 0 as the initial guess), |f(0)| < atol (so that
    # brent accepts 0 as the root), and that the exact root of f lies
    # more than atol away from 0 (so that brent doesn't achieve the
    # desired tolerance).
    def f(x):
        if x < 0.5:
            return -0.1
        else:
            return x - 0.6

    atol = 0.51
    rtol = 4 * _FLOAT_EPS
    methods = [zeros.brentq, zeros.brenth]
    for method in methods:
        res = method(f, 0, 1, xtol=atol, rtol=rtol)
        assert_allclose(0.6, res, atol=atol, rtol=rtol)


def test_brent_underflow_in_root_bracketing():
    # Tetsing if an interval [a,b] brackets a zero of a function
    # by checking f(a)*f(b) < 0 is not reliable when the product
    # underflows/overflows. (reported in issue# 13737)

    underflow_scenario = (-450.0, -350.0, -400.0)
    overflow_scenario = (350.0, 450.0, 400.0)

    for a, b, root in [underflow_scenario, overflow_scenario]:
        c = np.exp(root)
        for method in [zeros.brenth, zeros.brentq]:
            res = method(lambda x: np.exp(x)-c, a, b)
            assert_allclose(root, res)


class TestRootResults:
    r = zeros.RootResults(root=1.0, iterations=44, function_calls=46, flag=0)

    def test_repr(self):
        expected_repr = ("      converged: True\n           flag: converged"
                         "\n function_calls: 46\n     iterations: 44\n"
                         "           root: 1.0")
        assert_equal(repr(self.r), expected_repr)

    def test_type(self):
        assert isinstance(self.r, OptimizeResult)


def test_complex_halley():
    """Test Halley's works with complex roots"""
    def f(x, *a):
        return a[0] * x**2 + a[1] * x + a[2]

    def f_1(x, *a):
        return 2 * a[0] * x + a[1]

    def f_2(x, *a):
        retval = 2 * a[0]
        try:
            size = len(x)
        except TypeError:
            return retval
        else:
            return [retval] * size

    z = complex(1.0, 2.0)
    coeffs = (2.0, 3.0, 4.0)
    y = zeros.newton(f, z, args=coeffs, fprime=f_1, fprime2=f_2, tol=1e-6)
    # (-0.75000000000000078+1.1989578808281789j)
    assert_allclose(f(y, *coeffs), 0, atol=1e-6)
    z = [z] * 10
    coeffs = (2.0, 3.0, 4.0)
    y = zeros.newton(f, z, args=coeffs, fprime=f_1, fprime2=f_2, tol=1e-6)
    assert_allclose(f(y, *coeffs), 0, atol=1e-6)


def test_zero_der_nz_dp():
    """Test secant method with a non-zero dp, but an infinite newton step"""
    # pick a symmetrical functions and choose a point on the side that with dx
    # makes a secant that is a flat line with zero slope, EG: f = (x - 100)**2,
    # which has a root at x = 100 and is symmetrical around the line x = 100
    # we have to pick a really big number so that it is consistently true
    # now find a point on each side so that the secant has a zero slope
    dx = np.finfo(float).eps ** 0.33
    # 100 - p0 = p1 - 100 = p0 * (1 + dx) + dx - 100
    # -> 200 = p0 * (2 + dx) + dx
    p0 = (200.0 - dx) / (2.0 + dx)
    with suppress_warnings() as sup:
        sup.filter(RuntimeWarning, "RMS of")
        x = zeros.newton(lambda y: (y - 100.0)**2, x0=[p0] * 10)
    assert_allclose(x, [100] * 10)
    # test scalar cases too
    p0 = (2.0 - 1e-4) / (2.0 + 1e-4)
    with suppress_warnings() as sup:
        sup.filter(RuntimeWarning, "Tolerance of")
        x = zeros.newton(lambda y: (y - 1.0) ** 2, x0=p0, disp=False)
    assert_allclose(x, 1)
    with pytest.raises(RuntimeError, match='Tolerance of'):
        x = zeros.newton(lambda y: (y - 1.0) ** 2, x0=p0, disp=True)
    p0 = (-2.0 + 1e-4) / (2.0 + 1e-4)
    with suppress_warnings() as sup:
        sup.filter(RuntimeWarning, "Tolerance of")
        x = zeros.newton(lambda y: (y + 1.0) ** 2, x0=p0, disp=False)
    assert_allclose(x, -1)
    with pytest.raises(RuntimeError, match='Tolerance of'):
        x = zeros.newton(lambda y: (y + 1.0) ** 2, x0=p0, disp=True)


def test_array_newton_failures():
    """Test that array newton fails as expected"""
    # p = 0.68  # [MPa]
    # dp = -0.068 * 1e6  # [Pa]
    # T = 323  # [K]
    diameter = 0.10  # [m]
    # L = 100  # [m]
    roughness = 0.00015  # [m]
    rho = 988.1  # [kg/m**3]
    mu = 5.4790e-04  # [Pa*s]
    u = 2.488  # [m/s]
    reynolds_number = rho * u * diameter / mu  # Reynolds number

    def colebrook_eqn(darcy_friction, re, dia):
        return (1 / np.sqrt(darcy_friction) +
                2 * np.log10(roughness / 3.7 / dia +
                             2.51 / re / np.sqrt(darcy_friction)))

    # only some failures
    with pytest.warns(RuntimeWarning):
        result = zeros.newton(
            colebrook_eqn, x0=[0.01, 0.2, 0.02223, 0.3], maxiter=2,
            args=[reynolds_number, diameter], full_output=True
        )
        assert not result.converged.all()
    # they all fail
    with pytest.raises(RuntimeError):
        result = zeros.newton(
            colebrook_eqn, x0=[0.01] * 2, maxiter=2,
            args=[reynolds_number, diameter], full_output=True
        )


# this test should **not** raise a RuntimeWarning
def test_gh8904_zeroder_at_root_fails():
    """Test that Newton or Halley don't warn if zero derivative at root"""

    # a function that has a zero derivative at it's root
    def f_zeroder_root(x):
        return x**3 - x**2

    # should work with secant
    r = zeros.newton(f_zeroder_root, x0=0)
    assert_allclose(r, 0, atol=zeros._xtol, rtol=zeros._rtol)
    # test again with array
    r = zeros.newton(f_zeroder_root, x0=[0]*10)
    assert_allclose(r, 0, atol=zeros._xtol, rtol=zeros._rtol)

    # 1st derivative
    def fder(x):
        return 3 * x**2 - 2 * x

    # 2nd derivative
    def fder2(x):
        return 6*x - 2

    # should work with newton and halley
    r = zeros.newton(f_zeroder_root, x0=0, fprime=fder)
    assert_allclose(r, 0, atol=zeros._xtol, rtol=zeros._rtol)
    r = zeros.newton(f_zeroder_root, x0=0, fprime=fder,
                     fprime2=fder2)
    assert_allclose(r, 0, atol=zeros._xtol, rtol=zeros._rtol)
    # test again with array
    r = zeros.newton(f_zeroder_root, x0=[0]*10, fprime=fder)
    assert_allclose(r, 0, atol=zeros._xtol, rtol=zeros._rtol)
    r = zeros.newton(f_zeroder_root, x0=[0]*10, fprime=fder,
                     fprime2=fder2)
    assert_allclose(r, 0, atol=zeros._xtol, rtol=zeros._rtol)

    # also test that if a root is found we do not raise RuntimeWarning even if
    # the derivative is zero, EG: at x = 0.5, then fval = -0.125 and
    # fder = -0.25 so the next guess is 0.5 - (-0.125/-0.5) = 0 which is the
    # root, but if the solver continued with that guess, then it will calculate
    # a zero derivative, so it should return the root w/o RuntimeWarning
    r = zeros.newton(f_zeroder_root, x0=0.5, fprime=fder)
    assert_allclose(r, 0, atol=zeros._xtol, rtol=zeros._rtol)
    # test again with array
    r = zeros.newton(f_zeroder_root, x0=[0.5]*10, fprime=fder)
    assert_allclose(r, 0, atol=zeros._xtol, rtol=zeros._rtol)
    # doesn't apply to halley


def test_gh_8881():
    r"""Test that Halley's method realizes that the 2nd order adjustment
    is too big and drops off to the 1st order adjustment."""
    n = 9

    def f(x):
        return power(x, 1.0/n) - power(n, 1.0/n)

    def fp(x):
        return power(x, (1.0-n)/n)/n

    def fpp(x):
        return power(x, (1.0-2*n)/n) * (1.0/n) * (1.0-n)/n

    x0 = 0.1
    # The root is at x=9.
    # The function has positive slope, x0 < root.
    # Newton succeeds in 8 iterations
    rt, r = newton(f, x0, fprime=fp, full_output=True)
    assert r.converged
    # Before the Issue 8881/PR 8882, halley would send x in the wrong direction.
    # Check that it now succeeds.
    rt, r = newton(f, x0, fprime=fp, fprime2=fpp, full_output=True)
    assert r.converged


def test_gh_9608_preserve_array_shape():
    """
    Test that shape is preserved for array inputs even if fprime or fprime2 is
    scalar
    """
    def f(x):
        return x**2

    def fp(x):
        return 2 * x

    def fpp(x):
        return 2

    x0 = np.array([-2], dtype=np.float32)
    rt, r = newton(f, x0, fprime=fp, fprime2=fpp, full_output=True)
    assert r.converged

    x0_array = np.array([-2, -3], dtype=np.float32)
    # This next invocation should fail
    with pytest.raises(IndexError):
        result = zeros.newton(
            f, x0_array, fprime=fp, fprime2=fpp, full_output=True
        )

    def fpp_array(x):
        return np.full(np.shape(x), 2, dtype=np.float32)

    result = zeros.newton(
        f, x0_array, fprime=fp, fprime2=fpp_array, full_output=True
    )
    assert result.converged.all()


@pytest.mark.parametrize(
    "maximum_iterations,flag_expected",
    [(10, zeros.CONVERR), (100, zeros.CONVERGED)])
def test_gh9254_flag_if_maxiter_exceeded(maximum_iterations, flag_expected):
    """
    Test that if the maximum iterations is exceeded that the flag is not
    converged.
    """
    result = zeros.brentq(
        lambda x: ((1.2*x - 2.3)*x + 3.4)*x - 4.5,
        -30, 30, (), 1e-6, 1e-6, maximum_iterations,
        full_output=True, disp=False)
    assert result[1].flag == flag_expected
    if flag_expected == zeros.CONVERR:
        # didn't converge because exceeded maximum iterations
        assert result[1].iterations == maximum_iterations
    elif flag_expected == zeros.CONVERGED:
        # converged before maximum iterations
        assert result[1].iterations < maximum_iterations


def test_gh9551_raise_error_if_disp_true():
    """Test that if disp is true then zero derivative raises RuntimeError"""

    def f(x):
        return x*x + 1

    def f_p(x):
        return 2*x

    assert_warns(RuntimeWarning, zeros.newton, f, 1.0, f_p, disp=False)
    with pytest.raises(
            RuntimeError,
            match=r'^Derivative was zero\. Failed to converge after \d+ iterations, value is [+-]?\d*\.\d+\.$'):
        zeros.newton(f, 1.0, f_p)
    root = zeros.newton(f, complex(10.0, 10.0), f_p)
    assert_allclose(root, complex(0.0, 1.0))


@pytest.mark.parametrize('solver_name',
                         ['brentq', 'brenth', 'bisect', 'ridder', 'toms748'])
def test_gh3089_8394(solver_name):
    # gh-3089 and gh-8394 reported that bracketing solvers returned incorrect
    # results when they encountered NaNs. Check that this is resolved.
    def f(x):
        return np.nan

    solver = getattr(zeros, solver_name)
    with pytest.raises(ValueError, match="The function value at x..."):
        solver(f, 0, 1)


@pytest.mark.parametrize('method',
                         ['brentq', 'brenth', 'bisect', 'ridder', 'toms748'])
def test_gh18171(method):
    # gh-3089 and gh-8394 reported that bracketing solvers returned incorrect
    # results when they encountered NaNs. Check that `root_scalar` returns
    # normally but indicates that convergence was unsuccessful. See gh-18171.
    def f(x):
        f._count += 1
        return np.nan
    f._count = 0

    res = root_scalar(f, bracket=(0, 1), method=method)
    assert res.converged is False
    assert res.flag.startswith("The function value at x")
    assert res.function_calls == f._count
    assert str(res.root) in res.flag


@pytest.mark.parametrize('solver_name',
                         ['brentq', 'brenth', 'bisect', 'ridder', 'toms748'])
@pytest.mark.parametrize('rs_interface', [True, False])
def test_function_calls(solver_name, rs_interface):
    # There do not appear to be checks that the bracketing solvers report the
    # correct number of function evaluations. Check that this is the case.
    solver = ((lambda f, a, b, **kwargs: root_scalar(f, bracket=(a, b)))
              if rs_interface else getattr(zeros, solver_name))

    def f(x):
        f.calls += 1
        return x**2 - 1
    f.calls = 0

    res = solver(f, 0, 10, full_output=True)

    if rs_interface:
        assert res.function_calls == f.calls
    else:
        assert res[1].function_calls == f.calls


def test_gh_14486_converged_false():
    """Test that zero slope with secant method results in a converged=False"""
    def lhs(x):
        return x * np.exp(-x*x) - 0.07

    with pytest.warns(RuntimeWarning, match='Tolerance of'):
        res = root_scalar(lhs, method='secant', x0=-0.15, x1=1.0)
    assert not res.converged
    assert res.flag == 'convergence error'

    with pytest.warns(RuntimeWarning, match='Tolerance of'):
        res = newton(lhs, x0=-0.15, x1=1.0, disp=False, full_output=True)[1]
    assert not res.converged
    assert res.flag == 'convergence error'


@pytest.mark.parametrize('solver_name',
                         ['brentq', 'brenth', 'bisect', 'ridder', 'toms748'])
@pytest.mark.parametrize('rs_interface', [True, False])
def test_gh5584(solver_name, rs_interface):
    # gh-5584 reported that an underflow can cause sign checks in the algorithm
    # to fail. Check that this is resolved.
    solver = ((lambda f, a, b, **kwargs: root_scalar(f, bracket=(a, b)))
              if rs_interface else getattr(zeros, solver_name))

    def f(x):
        return 1e-200*x

    # Report failure when signs are the same
    with pytest.raises(ValueError, match='...must have different signs'):
        solver(f, -0.5, -0.4, full_output=True)

    # Solve successfully when signs are different
    res = solver(f, -0.5, 0.4, full_output=True)
    res = res if rs_interface else res[1]
    assert res.converged
    assert_allclose(res.root, 0, atol=1e-8)

    # Solve successfully when one side is negative zero
    res = solver(f, -0.5, float('-0.0'), full_output=True)
    res = res if rs_interface else res[1]
    assert res.converged
    assert_allclose(res.root, 0, atol=1e-8)


def test_gh13407():
    # gh-13407 reported that the message produced by `scipy.optimize.toms748`
    # when `rtol < eps` is incorrect, and also that toms748 is unusual in
    # accepting `rtol` as low as eps while other solvers raise at 4*eps. Check
    # that the error message has been corrected and that `rtol=eps` can produce
    # a lower function value than `rtol=4*eps`.
    def f(x):
        return x**3 - 2*x - 5

    xtol = 1e-300
    eps = np.finfo(float).eps
    x1 = zeros.toms748(f, 1e-10, 1e10, xtol=xtol, rtol=1*eps)
    f1 = f(x1)
    x4 = zeros.toms748(f, 1e-10, 1e10, xtol=xtol, rtol=4*eps)
    f4 = f(x4)
    assert f1 < f4

    # using old-style syntax to get exactly the same message
    message = fr"rtol too small \({eps/2:g} < {eps:g}\)"
    with pytest.raises(ValueError, match=message):
        zeros.toms748(f, 1e-10, 1e10, xtol=xtol, rtol=eps/2)


def test_newton_complex_gh10103():
    # gh-10103 reported a problem when `newton` is pass a Python complex x0,
    # no `fprime` (secant method), and no `x1` (`x1` must be constructed).
    # Check that this is resolved.
    def f(z):
        return z - 1
    res = newton(f, 1+1j)
    assert_allclose(res, 1, atol=1e-12)

    res = root_scalar(f, x0=1+1j, x1=2+1.5j, method='secant')
    assert_allclose(res.root, 1, atol=1e-12)


@pytest.mark.parametrize('method', all_methods)
def test_maxiter_int_check_gh10236(method):
    # gh-10236 reported that the error message when `maxiter` is not an integer
    # was difficult to interpret. Check that this was resolved (by gh-10907).
    message = "'float' object cannot be interpreted as an integer"
    with pytest.raises(TypeError, match=message):
        method(f1, 0.0, 1.0, maxiter=72.45)


<<<<<<< HEAD
class TestBracketRoot:
    @pytest.mark.parametrize("seed", (615655101, 3141866013, 238075752))
    @pytest.mark.parametrize("use_min", (False, True))
    @pytest.mark.parametrize("other_side", (False, True))
    @pytest.mark.parametrize("fix_one_side", (False, True))
    def test_nfev_expected(self, seed, use_min, other_side, fix_one_side):
        # Property-based test to confirm that _bracket_root is behaving as
        # expected. The basic case is when root < a < b.
        # The number of times bracket expands (per side) can be found by
        # setting the expression for the left endpoint of the bracket to the
        # root of f (x=0), solving for i, and rounding up. The corresponding
        # lower and upper ends of the bracket are found by plugging this back
        # into the expression for the ends of the bracket.
        # `other_side=True` is the case that a < b < root
        # Special cases like a < root < b are tested separately

        rng = np.random.default_rng(seed)
        a, d, factor = rng.random(size=3) * [1e5, 10, 5]
        factor = 1 + factor  # factor must be greater than 1
        b = a + d  # b must be greater than a in basic case

        def f(x):
            f.count += 1
            return x  # root is 0

        if use_min:
            min = -rng.random()
            n = np.ceil(np.log(-(a - min) / min) / np.log(factor))
            l, u = min + (a - min)*factor**-n, min + (a - min)*factor**-(n - 1)
            kwargs = dict(a=a, b=b, factor=factor, min=min)
        else:
            n = np.ceil(np.log(b/d) / np.log(factor))
            l, u = b - d*factor**n, b - d*factor**(n-1)
            kwargs = dict(a=a, b=b, factor=factor)

        if other_side:
            kwargs['a'], kwargs['b'] = -kwargs['b'], -kwargs['a']
            l, u = -u, -l
            if 'min' in kwargs:
                kwargs['max'] = -kwargs.pop('min')

        if fix_one_side:
            if other_side:
                kwargs['min'] = -b
            else:
                kwargs['max'] = b

        f.count = 0
        res = zeros._bracket_root(f, **kwargs)

        # Compare reported number of function evaluations `nfev` against
        # reported `nit`, actual function call count `f.count`, and theoretical
        # number of expansions `n`.
        # When both sides are free, these get multiplied by 2 because function
        # is evaluated on the left and the right each iteration.
        # When one side is fixed, however, we add one: on the right side, the
        # function gets evaluated once at b.
        # Add 1 to `n` and `res.nit` because function evaluations occur at
        # iterations *0*, 1, ..., `n`. Subtract 1 from `f.count` because
        # function is called separately for left and right in iteration 0.
        if not fix_one_side:
            assert res.nfev == 2*(res.nit+1) == 2*(f.count-1) == 2*(n + 1)
        else:
            assert res.nfev == (res.nit+1)+1 == (f.count-1)+1 == (n+1)+1

        # Compare reported bracket to theoretical bracket and reported function
        # values to function evaluated at bracket.
        bracket = np.asarray([res.xl, res.xr])
        assert_allclose(bracket, (l, u))
        f_bracket = np.asarray([res.fl, res.fr])
        assert_allclose(f_bracket, f(bracket))

        # Check that bracket is valid and that status and success are correct
        assert res.xr > res.xl
        signs = np.sign(f_bracket)
        assert signs[0] == -signs[1]
        assert res.status == 0
        assert res.success

    def f(self, q, p):
        return stats.norm.cdf(q) - p

    @pytest.mark.parametrize('p', [0.6, np.linspace(0.05, 0.95, 10)])
    @pytest.mark.parametrize('min', [-5, None])
    @pytest.mark.parametrize('max', [5, None])
    @pytest.mark.parametrize('factor', [1.2, 2])
    def test_basic(self, p, min, max, factor):
        # Test basic functionality to bracket root (distribution PPF)
        res = zeros._bracket_root(self.f, -0.01, 0.01, min=min, max=max,
                                  factor=factor, args=(p,))
        assert_equal(-np.sign(res.fl), np.sign(res.fr))

    @pytest.mark.parametrize('shape', [tuple(), (12,), (3, 4), (3, 2, 2)])
    def test_vectorization(self, shape):
        # Test for correct functionality, output shapes, and dtypes for various
        # input shapes.
        p = np.linspace(-0.05, 1.05, 12).reshape(shape) if shape else 0.6
        args = (p,)
        maxiter = 10

        @np.vectorize
        def bracket_root_single(p):
            return zeros._bracket_root(self.f, -0.01, 0.01, args=(p,),
                                       maxiter=maxiter)

        def f(*args, **kwargs):
            f.f_evals += 1
            return self.f(*args, **kwargs)
        f.f_evals = 0

        res = zeros._bracket_root(f, -0.01, 0.01, args=args, maxiter=maxiter)
        refs = bracket_root_single(p).ravel()

        attrs = ['xl', 'xr', 'fl', 'fr', 'success', 'nfev', 'nit']
        for attr in attrs:
            ref_attr = [getattr(ref, attr) for ref in refs]
            res_attr = getattr(res, attr)
            assert_allclose(res_attr.ravel(), ref_attr)
            assert_equal(res_attr.shape, shape)

        assert np.issubdtype(res.success.dtype, np.bool_)
        if shape:
            assert np.all(res.success[1:-1])
        assert np.issubdtype(res.status.dtype, np.integer)
        assert np.issubdtype(res.nfev.dtype, np.integer)
        assert np.issubdtype(res.nit.dtype, np.integer)
        assert_equal(np.max(res.nit), f.f_evals - 2)
        assert_array_less(res.xl, res.xr)
        assert_allclose(res.fl, self.f(res.xl, *args))
        assert_allclose(res.fr, self.f(res.xr, *args))

    # def test_flags(self):
    #     # Test cases that should produce different status flags; show that all
    #     # can be produced simultaneously.
    #     def f(xs, js):
    #         funcs = [lambda x: x - 2.5,
    #                  lambda x: x - 10,
    #                  lambda x: (x - 0.1)**3,
    #                  lambda x: np.nan]
    #
    #         return [funcs[j](x) for x, j in zip(xs, js)]
    #
    #     args = (np.arange(4, dtype=np.int64),)
    #     res = zeros._chandrupatla(f, [0]*4, [np.pi]*4, args=args, maxiter=2)
    #
    #     ref_flags = np.array([zeros._ECONVERGED, zeros._ESIGNERR,
    #                           zeros._ECONVERR, zeros._EVALUEERR])
    #     assert_equal(res.status, ref_flags)

    @pytest.mark.parametrize("root", (0.622, [0.622, 0.623]))
    @pytest.mark.parametrize('min', [-5, None])
    @pytest.mark.parametrize('max', [5, None])
    @pytest.mark.parametrize("dtype", (np.float16, np.float32, np.float64))
    def test_dtype(self, root, min, max, dtype):
        # Test that dtypes are preserved

        min = min if min is None else dtype(min)
        max = max if max is None else dtype(max)
        root = dtype(root)
        def f(x, root):
            return ((x - root) ** 3).astype(dtype)

        bracket = np.asarray([-0.01, 0.01], dtype=dtype)
        res = zeros._bracket_root(f, *bracket, min=min, max=max, args=(root,))
        assert np.all(res.success)
        assert res.xl.dtype == res.xr.dtype == dtype
        assert res.fl.dtype == res.fr.dtype == dtype
=======
class TestDifferentiate():

    def f(self, x):
        return stats.norm().cdf(x)

    @pytest.mark.parametrize('x', [0.6, np.linspace(-0.05, 1.05, 10)])
    def test_basic(self, x):
        # Invert distribution CDF and compare against distribution `ppf`
        res = zeros._differentiate(self.f, x)
        ref = stats.norm().pdf(x)
        np.testing.assert_allclose(res.df, ref)
        # This would be nice, but doesn't always work out. `error` is an
        # estimate, not a bound.
        assert_array_less(abs(res.df - ref), res.error)
        assert res.x.shape == ref.shape

    @pytest.mark.parametrize('case', stats._distr_params.distcont)
    def test_accuracy(self, case):
        distname, params = case
        dist = getattr(stats, distname)(*params)
        x = dist.median() + 0.1
        res = zeros._differentiate(dist.cdf, x)
        ref = dist.pdf(x)
        assert_allclose(res.df, ref, atol=1e-10)

    @pytest.mark.parametrize('order', [1, 6])
    @pytest.mark.parametrize('shape', [tuple(), (12,), (3, 4), (3, 2, 2)])
    def test_vectorization(self, order, shape):
        # Test for correct functionality, output shapes, and dtypes for various
        # input shapes.
        x = np.linspace(-0.05, 1.05, 12).reshape(shape) if shape else 0.6
        n = np.size(x)

        @np.vectorize
        def _differentiate_single(x):
            return zeros._differentiate(self.f, x, order=order)

        def f(x, *args, **kwargs):
            f.nit += 1
            f.feval += 1 if (x.size == n or x.ndim <=1) else x.shape[-1]
            return self.f(x, *args, **kwargs)
        f.nit = -1
        f.feval = 0

        res = zeros._differentiate(f, x, order=order)
        refs = _differentiate_single(x).ravel()

        ref_x = [ref.x for ref in refs]
        assert_allclose(res.x.ravel(), ref_x)
        assert_equal(res.x.shape, shape)

        ref_df = [ref.df for ref in refs]
        assert_allclose(res.df.ravel(), ref_df)
        assert_equal(res.df.shape, shape)

        ref_error = [ref.error for ref in refs]
        assert_allclose(res.error.ravel(), ref_error, atol=5e-15)
        assert_equal(res.error.shape, shape)

        ref_success = [ref.success for ref in refs]
        assert_equal(res.success.ravel(), ref_success)
        assert_equal(res.success.shape, shape)
        assert np.issubdtype(res.success.dtype, np.bool_)

        ref_flag = [ref.status for ref in refs]
        assert_equal(res.status.ravel(), ref_flag)
        assert_equal(res.status.shape, shape)
        assert np.issubdtype(res.status.dtype, np.integer)

        ref_nfev = [ref.nfev for ref in refs]
        assert_equal(res.nfev.ravel(), ref_nfev)
        assert_equal(np.max(res.nfev), f.feval)
        assert_equal(res.nfev.shape, res.x.shape)
        assert np.issubdtype(res.nfev.dtype, np.integer)

        ref_nit = [ref.nit for ref in refs]
        assert_equal(res.nit.ravel(), ref_nit)
        assert_equal(np.max(res.nit), f.nit)
        assert_equal(res.nit.shape, res.x.shape)
        assert np.issubdtype(res.nit.dtype, np.integer)

    def test_flags(self):
        # Test cases that should produce different status flags; show that all
        # can be produced simultaneously.
        rng = np.random.default_rng(5651219684984213)
        def f(xs, js):
            f.nit += 1
            funcs = [lambda x: x - 2.5,  # converges
                     lambda x: np.exp(x)*rng.random(),  # error increases
                     lambda x: np.exp(x),  # reaches maxiter due to order=2
                     lambda x: np.full_like(x, np.nan)[()]]  # stops due to NaN
            res = [funcs[j](x) for x, j in zip(xs, js.ravel())]
            return res
        f.nit = 0

        args = (np.arange(4, dtype=np.int64),)
        res = zeros._differentiate(f, [1]*4, rtol=1e-14, order=2, args=args)

        ref_flags = np.array([zeros._ECONVERGED, zeros._EERRORINCREASE,
                              zeros._ECONVERR, zeros._EVALUEERR])
        assert_equal(res.status, ref_flags)

    def test_convergence(self):
        # Test that the convergence tolerances behave as expected
        dist = stats.norm()
        x = 1
        f = dist.cdf
        ref = dist.pdf(x)
        kwargs0 = dict(atol=0, rtol=0, order=4)

        kwargs = kwargs0.copy()
        kwargs['atol'] = 1e-3
        res1 = zeros._differentiate(f, x, **kwargs)
        assert_array_less(abs(res1.df - ref), 1e-3)
        kwargs['atol'] = 1e-6
        res2 = zeros._differentiate(f, x, **kwargs)
        assert_array_less(abs(res2.df - ref), 1e-6)
        assert_array_less(abs(res2.df - ref), abs(res1.df - ref))

        kwargs = kwargs0.copy()
        kwargs['rtol'] = 1e-3
        res1 = zeros._differentiate(f, x, **kwargs)
        assert_array_less(abs(res1.df - ref), 1e-3 * np.abs(ref))
        kwargs['rtol'] = 1e-6
        res2 = zeros._differentiate(f, x, **kwargs)
        assert_array_less(abs(res2.df - ref), 1e-6 * np.abs(ref))
        assert_array_less(abs(res2.df - ref), abs(res1.df - ref))

    def test_step_parameters(self):
        # Test that step factors have the expected effect on accuracy
        dist = stats.norm()
        x = 1
        f = dist.cdf
        ref = dist.pdf(x)

        res1 = zeros._differentiate(f, x, initial_step=0.5, maxiter=1)
        res2 = zeros._differentiate(f, x, initial_step=0.05, maxiter=1)
        assert abs(res2.df - ref) < abs(res1.df - ref)

        res1 = zeros._differentiate(f, x, step_factor=2, maxiter=1)
        res2 = zeros._differentiate(f, x, step_factor=20, maxiter=1)
        assert abs(res2.df - ref) < abs(res1.df - ref)

        # `step_factor` can be less than 1: `initial_step` is the minimum step
        kwargs = dict(order=4, maxiter=1, step_direction=0)
        res = zeros._differentiate(f, x, initial_step=0.5, step_factor=0.5, **kwargs)
        ref = zeros._differentiate(f, x, initial_step=1, step_factor=2, **kwargs)
        assert_allclose(res.df, ref.df, rtol=5e-15)

        # This is a similar test for one-sided difference
        kwargs = dict(order=2, maxiter=1, step_direction=1)
        res = zeros._differentiate(f, x, initial_step=1, step_factor=2, **kwargs)
        ref = zeros._differentiate(f, x, initial_step=1/np.sqrt(2), step_factor=0.5, **kwargs)
        assert_allclose(res.df, ref.df, rtol=5e-15)

        kwargs['step_direction'] = -1
        res = zeros._differentiate(f, x, initial_step=1, step_factor=2, **kwargs)
        ref = zeros._differentiate(f, x, initial_step=1/np.sqrt(2), step_factor=0.5, **kwargs)
        assert_allclose(res.df, ref.df, rtol=5e-15)

    def test_step_direction(self):
        # test that `step_direction` works as expected
        def f(x):
            y = np.exp(x)
            y[(x < 0) + (x > 2)] = np.nan
            return y

        x = np.linspace(0, 2, 10)
        step_direction = np.zeros_like(x)
        step_direction[x < 0.6], step_direction[x > 1.4] = 1, -1
        res = zeros._differentiate(f, x, step_direction=step_direction)
        assert_allclose(res.df, np.exp(x))
        assert np.all(res.success)

    def test_vectorized_step_direction_args(self):
        # test that `step_direction` and `args` are vectorized properly
        def f(x, p):
            return x ** p

        def df(x, p):
            return p * x ** (p - 1)

        x = np.array([1, 2, 3, 4]).reshape(-1, 1, 1)
        hdir = np.array([-1, 0, 1]).reshape(1, -1, 1)
        p = np.array([2, 3]).reshape(1, 1, -1)
        res = zeros._differentiate(f, x, step_direction=hdir, args=(p,))
        ref = np.broadcast_to(df(x, p), res.df.shape)
        assert_allclose(res.df, ref)

    def test_maxiter_callback(self):
        # Test behavior of `maxiter` parameter and `callback` interface
        x = 0.612814
        dist = stats.norm()
        maxiter = 3

        def f(x):
            res = dist.cdf(x)
            return res

        default_order = 8
        res = zeros._differentiate(f, x, maxiter=maxiter, rtol=1e-15)
        assert not np.any(res.success)
        assert np.all(res.nfev == default_order + 1 + (maxiter - 1)*2)
        assert np.all(res.nit == maxiter)

        def callback(res):
            callback.iter += 1
            callback.res = res
            assert hasattr(res, 'x')
            assert res.df not in callback.dfs
            callback.dfs.add(res.df)
            assert res.status == zeros._EINPROGRESS
            if callback.iter == maxiter:
                raise StopIteration
        callback.iter = -1  # callback called once before first iteration
        callback.res = None
        callback.dfs = set()

        res2 = zeros._differentiate(f, x, callback=callback, rtol=1e-15)
        # terminating with callback is identical to terminating due to maxiter
        # (except for `status`)
        for key in res.keys():
            if key == 'status':
                assert res[key] == zeros._ECONVERR
                assert callback.res[key] == zeros._EINPROGRESS
                assert res2[key] == zeros._ECALLBACK
            else:
                assert res2[key] == callback.res[key] == res[key]

    @pytest.mark.parametrize("hdir", (-1, 0, 1))
    @pytest.mark.parametrize("x", (0.65, [0.65, 0.7]))
    @pytest.mark.parametrize("dtype", (np.float16, np.float32, np.float64))
    def test_dtype(self, hdir, x, dtype):
        # Test that dtypes are preserved
        x = np.asarray(x, dtype=dtype)[()]

        def f(x):
            assert x.dtype == dtype
            return np.exp(x)

        def callback(res):
            assert res.x.dtype == dtype
            assert res.df.dtype == dtype
            assert res.error.dtype == dtype

        res = zeros._differentiate(f, x, order=4, step_direction=hdir,
                                   callback=callback)
        assert res.x.dtype == dtype
        assert res.df.dtype == dtype
        assert res.error.dtype == dtype
        eps = np.finfo(dtype).eps
        assert_allclose(res.df, np.exp(res.x), rtol=np.sqrt(eps))
>>>>>>> a0d39d55

    def test_input_validation(self):
        # Test input validation for appropriate error messages

        message = '`func` must be callable.'
        with pytest.raises(ValueError, match=message):
<<<<<<< HEAD
            zeros._bracket_root(None, -4, 4)

        message = '...must be numeric and real.'
        with pytest.raises(ValueError, match=message):
            zeros._bracket_root(lambda x: x, -4+1j, 4)
        with pytest.raises(ValueError, match=message):
            zeros._bracket_root(lambda x: x, -4, 'hello')
        with pytest.raises(ValueError, match=message):
            zeros._bracket_root(lambda x: x, -4, 4, min=zeros)
        with pytest.raises(ValueError, match=message):
            zeros._bracket_root(lambda x: x, -4, 4, max=object())
        with pytest.raises(ValueError, match=message):
            zeros._bracket_root(lambda x: x, -4, 4, factor=sum)

        message = "All elements of `factor` must be greater than 1."
        with pytest.raises(ValueError, match=message):
            zeros._bracket_root(lambda x: x, -4, 4, factor=0.5)

        message = '`min <= a < b <= max` must be True'
        with pytest.raises(ValueError, match=message):
            zeros._bracket_root(lambda x: x, 4, -4)
        with pytest.raises(ValueError, match=message):
            zeros._bracket_root(lambda x: x, -4, 4, max=np.nan)
        with pytest.raises(ValueError, match=message):
            zeros._bracket_root(lambda x: x, -4, 4, min=10)

        message = "shape mismatch: objects cannot be broadcast"
        # raised by `np.broadcast, but the traceback is readable IMO
        with pytest.raises(ValueError, match=message):
            zeros._bracket_root(lambda x: x, [-2, -3], [3, 4, 5])
        # Consider making this give a more readable error message
        # with pytest.raises(ValueError, match=message):
        #     zeros._bracket_root(lambda x: [x[0], x[1], x[1]], [-3, -3], [5, 5])

        message = '`maxiter` must be a non-negative integer.'
        with pytest.raises(ValueError, match=message):
            zeros._chandrupatla(lambda x: x, -4, 4, maxiter=1.5)
        with pytest.raises(ValueError, match=message):
            zeros._chandrupatla(lambda x: x, -4, 4, maxiter=-1)
=======
            zeros._differentiate(None, 1)

        message = 'Abscissae and function output must be real numbers.'
        with pytest.raises(ValueError, match=message):
            zeros._differentiate(lambda x: x, -4+1j)

        message = "The shape of the array returned by `func`"
        # raised by `np.broadcast, but the traceback is readable IMO
        with pytest.raises(ValueError, match=message):
            zeros._differentiate(lambda x: [1, 2, 3], [-2, -3])

        message = 'Tolerances and step parameters must be non-negative...'
        with pytest.raises(ValueError, match=message):
            zeros._differentiate(lambda x: x, 1, atol=-1)
        with pytest.raises(ValueError, match=message):
            zeros._differentiate(lambda x: x, 1, rtol='ekki')
        with pytest.raises(ValueError, match=message):
            zeros._differentiate(lambda x: x, 1, initial_step=None)
        with pytest.raises(ValueError, match=message):
            zeros._differentiate(lambda x: x, 1, step_factor=object())

        message = '`maxiter` must be a positive integer.'
        with pytest.raises(ValueError, match=message):
            zeros._differentiate(lambda x: x, 1, maxiter=1.5)
        with pytest.raises(ValueError, match=message):
            zeros._differentiate(lambda x: x, 1, maxiter=0)

        message = '`order` must be a positive integer'
        with pytest.raises(ValueError, match=message):
            zeros._differentiate(lambda x: x, 1, order=1.5)
        with pytest.raises(ValueError, match=message):
            zeros._differentiate(lambda x: x, 1, order=0)

        message = '`callback` must be callable.'
        with pytest.raises(ValueError, match=message):
            zeros._differentiate(lambda x: x, 1, callback='shrubbery')
>>>>>>> a0d39d55

    def test_special_cases(self):
        # Test edge cases and other special cases

        # Test that integers are not passed to `f`
        # (otherwise this would overflow)
        def f(x):
            assert np.issubdtype(x.dtype, np.floating)
            return x ** 99 - 1

<<<<<<< HEAD
        res = zeros._bracket_root(f, -7, 5)
        assert res.success

        # Test maxiter = 0. Should do nothing to bracket.
        def f(x):
            return x - 10

        bracket = (-3, 5)
        res = zeros._bracket_root(f, *bracket, maxiter=0)
        assert res.xl, res.xr == bracket
        assert res.nit == 0
        assert res.nfev == 2
        assert res.status == -2
=======
        res = zeros._differentiate(f, 7, rtol=1e-10)
        assert res.success
        assert_allclose(res.df, 99*7.**98)

        # Test that if success is achieved in the correct number
        # of iterations if function is a polynomial. Ideally, all polynomials
        # of order 0-2 would get exact result with 0 refinement iterations,
        # all polynomials of order 3-4 would be differentiated exactly after
        # 1 iteration, etc. However, it seems that _differentiate needs an
        # extra iteration to detect convergence based on the error estimate.

        for n in range(6):
            x = 1.5
            def f(x):
                return 2*x**n

            ref = 2*n*x**(n-1)

            res = zeros._differentiate(f, x, maxiter=1, order=max(1, n))
            assert_allclose(res.df, ref, rtol=1e-15)
            assert_equal(res.error, np.nan)

            res = zeros._differentiate(f, x, order=max(1, n))
            assert res.success
            assert res.nit == 2
            assert_allclose(res.df, ref, rtol=1e-15)
>>>>>>> a0d39d55

        # Test scalar `args` (not in tuple)
        def f(x, c):
            return c*x - 1

<<<<<<< HEAD
        res = zeros._bracket_root(f, -1, 1, args=3)
        assert res.success
        assert_allclose(res.fl, f(res.xl, 3))

        # Test other edge cases

        def f(x):
            f.count += 1
            return x

        # 1. root lies within guess of bracket
        f.count = 0
        zeros._bracket_root(f, -10, 20)
        assert_equal(f.count, 2)

        # 2. bracket endpoint hits root exactly
        f.count = 0
        res = zeros._bracket_root(f, 5, 10, factor=2)
        bracket = (res.xl, res.xr)
        assert_equal(res.nfev, 4)
        assert_allclose(bracket, (0, 5), atol=1e-15)

        # 3. bracket limit hits root exactly
        with np.errstate(over='ignore'):
            res = zeros._bracket_root(f, 5, 10, min=0)
        bracket = (res.xl, res.xr)
        assert_allclose(bracket[0], 0, atol=1e-15)
        with np.errstate(over='ignore'):
            res = zeros._bracket_root(f, -10, -5, max=0)
        bracket = (res.xl, res.xr)
        assert_allclose(bracket[1], 0, atol=1e-15)

        # 4. bracket not within min, max
        with np.errstate(over='ignore'):
            res = zeros._bracket_root(f, 5, 10, min=1)
        assert not res.success
=======
        res = zeros._differentiate(f, 2, args=3)
        assert_allclose(res.df, 3)

    @pytest.mark.xfail
    @pytest.mark.parametrize("case", (  # function, evaluation point
        (lambda x: (x - 1) ** 3, 1),
        (lambda x: np.where(x > 1, (x - 1) ** 5, (x - 1) ** 3), 1)
    ))
    def test_saddle_gh18811(self, case):
        # With default settings, _differentiate will not always converge when
        # the true derivative is exactly zero. This tests that specifying a
        # (tight) `atol` alleviates the problem. See discussion in gh-18811.
        atol = 1e-16
        res = zeros._differentiate(*case, step_direction=[-1, 0, 1], atol=atol)
        assert np.all(res.success)
        assert_allclose(res.df, 0, atol=atol)
>>>>>>> a0d39d55
<|MERGE_RESOLUTION|>--- conflicted
+++ resolved
@@ -1270,7 +1270,359 @@
         method(f1, 0.0, 1.0, maxiter=72.45)
 
 
-<<<<<<< HEAD
+class TestDifferentiate():
+
+    def f(self, x):
+        return stats.norm().cdf(x)
+
+    @pytest.mark.parametrize('x', [0.6, np.linspace(-0.05, 1.05, 10)])
+    def test_basic(self, x):
+        # Invert distribution CDF and compare against distribution `ppf`
+        res = zeros._differentiate(self.f, x)
+        ref = stats.norm().pdf(x)
+        np.testing.assert_allclose(res.df, ref)
+        # This would be nice, but doesn't always work out. `error` is an
+        # estimate, not a bound.
+        assert_array_less(abs(res.df - ref), res.error)
+        assert res.x.shape == ref.shape
+
+    @pytest.mark.parametrize('case', stats._distr_params.distcont)
+    def test_accuracy(self, case):
+        distname, params = case
+        dist = getattr(stats, distname)(*params)
+        x = dist.median() + 0.1
+        res = zeros._differentiate(dist.cdf, x)
+        ref = dist.pdf(x)
+        assert_allclose(res.df, ref, atol=1e-10)
+
+    @pytest.mark.parametrize('order', [1, 6])
+    @pytest.mark.parametrize('shape', [tuple(), (12,), (3, 4), (3, 2, 2)])
+    def test_vectorization(self, order, shape):
+        # Test for correct functionality, output shapes, and dtypes for various
+        # input shapes.
+        x = np.linspace(-0.05, 1.05, 12).reshape(shape) if shape else 0.6
+        n = np.size(x)
+
+        @np.vectorize
+        def _differentiate_single(x):
+            return zeros._differentiate(self.f, x, order=order)
+
+        def f(x, *args, **kwargs):
+            f.nit += 1
+            f.feval += 1 if (x.size == n or x.ndim <=1) else x.shape[-1]
+            return self.f(x, *args, **kwargs)
+        f.nit = -1
+        f.feval = 0
+
+        res = zeros._differentiate(f, x, order=order)
+        refs = _differentiate_single(x).ravel()
+
+        ref_x = [ref.x for ref in refs]
+        assert_allclose(res.x.ravel(), ref_x)
+        assert_equal(res.x.shape, shape)
+
+        ref_df = [ref.df for ref in refs]
+        assert_allclose(res.df.ravel(), ref_df)
+        assert_equal(res.df.shape, shape)
+
+        ref_error = [ref.error for ref in refs]
+        assert_allclose(res.error.ravel(), ref_error, atol=5e-15)
+        assert_equal(res.error.shape, shape)
+
+        ref_success = [ref.success for ref in refs]
+        assert_equal(res.success.ravel(), ref_success)
+        assert_equal(res.success.shape, shape)
+        assert np.issubdtype(res.success.dtype, np.bool_)
+
+        ref_flag = [ref.status for ref in refs]
+        assert_equal(res.status.ravel(), ref_flag)
+        assert_equal(res.status.shape, shape)
+        assert np.issubdtype(res.status.dtype, np.integer)
+
+        ref_nfev = [ref.nfev for ref in refs]
+        assert_equal(res.nfev.ravel(), ref_nfev)
+        assert_equal(np.max(res.nfev), f.feval)
+        assert_equal(res.nfev.shape, res.x.shape)
+        assert np.issubdtype(res.nfev.dtype, np.integer)
+
+        ref_nit = [ref.nit for ref in refs]
+        assert_equal(res.nit.ravel(), ref_nit)
+        assert_equal(np.max(res.nit), f.nit)
+        assert_equal(res.nit.shape, res.x.shape)
+        assert np.issubdtype(res.nit.dtype, np.integer)
+
+    def test_flags(self):
+        # Test cases that should produce different status flags; show that all
+        # can be produced simultaneously.
+        rng = np.random.default_rng(5651219684984213)
+        def f(xs, js):
+            f.nit += 1
+            funcs = [lambda x: x - 2.5,  # converges
+                     lambda x: np.exp(x)*rng.random(),  # error increases
+                     lambda x: np.exp(x),  # reaches maxiter due to order=2
+                     lambda x: np.full_like(x, np.nan)[()]]  # stops due to NaN
+            res = [funcs[j](x) for x, j in zip(xs, js.ravel())]
+            return res
+        f.nit = 0
+
+        args = (np.arange(4, dtype=np.int64),)
+        res = zeros._differentiate(f, [1]*4, rtol=1e-14, order=2, args=args)
+
+        ref_flags = np.array([zeros._ECONVERGED, zeros._EERRORINCREASE,
+                              zeros._ECONVERR, zeros._EVALUEERR])
+        assert_equal(res.status, ref_flags)
+
+    def test_convergence(self):
+        # Test that the convergence tolerances behave as expected
+        dist = stats.norm()
+        x = 1
+        f = dist.cdf
+        ref = dist.pdf(x)
+        kwargs0 = dict(atol=0, rtol=0, order=4)
+
+        kwargs = kwargs0.copy()
+        kwargs['atol'] = 1e-3
+        res1 = zeros._differentiate(f, x, **kwargs)
+        assert_array_less(abs(res1.df - ref), 1e-3)
+        kwargs['atol'] = 1e-6
+        res2 = zeros._differentiate(f, x, **kwargs)
+        assert_array_less(abs(res2.df - ref), 1e-6)
+        assert_array_less(abs(res2.df - ref), abs(res1.df - ref))
+
+        kwargs = kwargs0.copy()
+        kwargs['rtol'] = 1e-3
+        res1 = zeros._differentiate(f, x, **kwargs)
+        assert_array_less(abs(res1.df - ref), 1e-3 * np.abs(ref))
+        kwargs['rtol'] = 1e-6
+        res2 = zeros._differentiate(f, x, **kwargs)
+        assert_array_less(abs(res2.df - ref), 1e-6 * np.abs(ref))
+        assert_array_less(abs(res2.df - ref), abs(res1.df - ref))
+
+    def test_step_parameters(self):
+        # Test that step factors have the expected effect on accuracy
+        dist = stats.norm()
+        x = 1
+        f = dist.cdf
+        ref = dist.pdf(x)
+
+        res1 = zeros._differentiate(f, x, initial_step=0.5, maxiter=1)
+        res2 = zeros._differentiate(f, x, initial_step=0.05, maxiter=1)
+        assert abs(res2.df - ref) < abs(res1.df - ref)
+
+        res1 = zeros._differentiate(f, x, step_factor=2, maxiter=1)
+        res2 = zeros._differentiate(f, x, step_factor=20, maxiter=1)
+        assert abs(res2.df - ref) < abs(res1.df - ref)
+
+        # `step_factor` can be less than 1: `initial_step` is the minimum step
+        kwargs = dict(order=4, maxiter=1, step_direction=0)
+        res = zeros._differentiate(f, x, initial_step=0.5, step_factor=0.5, **kwargs)
+        ref = zeros._differentiate(f, x, initial_step=1, step_factor=2, **kwargs)
+        assert_allclose(res.df, ref.df, rtol=5e-15)
+
+        # This is a similar test for one-sided difference
+        kwargs = dict(order=2, maxiter=1, step_direction=1)
+        res = zeros._differentiate(f, x, initial_step=1, step_factor=2, **kwargs)
+        ref = zeros._differentiate(f, x, initial_step=1/np.sqrt(2), step_factor=0.5, **kwargs)
+        assert_allclose(res.df, ref.df, rtol=5e-15)
+
+        kwargs['step_direction'] = -1
+        res = zeros._differentiate(f, x, initial_step=1, step_factor=2, **kwargs)
+        ref = zeros._differentiate(f, x, initial_step=1/np.sqrt(2), step_factor=0.5, **kwargs)
+        assert_allclose(res.df, ref.df, rtol=5e-15)
+
+    def test_step_direction(self):
+        # test that `step_direction` works as expected
+        def f(x):
+            y = np.exp(x)
+            y[(x < 0) + (x > 2)] = np.nan
+            return y
+
+        x = np.linspace(0, 2, 10)
+        step_direction = np.zeros_like(x)
+        step_direction[x < 0.6], step_direction[x > 1.4] = 1, -1
+        res = zeros._differentiate(f, x, step_direction=step_direction)
+        assert_allclose(res.df, np.exp(x))
+        assert np.all(res.success)
+
+    def test_vectorized_step_direction_args(self):
+        # test that `step_direction` and `args` are vectorized properly
+        def f(x, p):
+            return x ** p
+
+        def df(x, p):
+            return p * x ** (p - 1)
+
+        x = np.array([1, 2, 3, 4]).reshape(-1, 1, 1)
+        hdir = np.array([-1, 0, 1]).reshape(1, -1, 1)
+        p = np.array([2, 3]).reshape(1, 1, -1)
+        res = zeros._differentiate(f, x, step_direction=hdir, args=(p,))
+        ref = np.broadcast_to(df(x, p), res.df.shape)
+        assert_allclose(res.df, ref)
+
+    def test_maxiter_callback(self):
+        # Test behavior of `maxiter` parameter and `callback` interface
+        x = 0.612814
+        dist = stats.norm()
+        maxiter = 3
+
+        def f(x):
+            res = dist.cdf(x)
+            return res
+
+        default_order = 8
+        res = zeros._differentiate(f, x, maxiter=maxiter, rtol=1e-15)
+        assert not np.any(res.success)
+        assert np.all(res.nfev == default_order + 1 + (maxiter - 1)*2)
+        assert np.all(res.nit == maxiter)
+
+        def callback(res):
+            callback.iter += 1
+            callback.res = res
+            assert hasattr(res, 'x')
+            assert res.df not in callback.dfs
+            callback.dfs.add(res.df)
+            assert res.status == zeros._EINPROGRESS
+            if callback.iter == maxiter:
+                raise StopIteration
+        callback.iter = -1  # callback called once before first iteration
+        callback.res = None
+        callback.dfs = set()
+
+        res2 = zeros._differentiate(f, x, callback=callback, rtol=1e-15)
+        # terminating with callback is identical to terminating due to maxiter
+        # (except for `status`)
+        for key in res.keys():
+            if key == 'status':
+                assert res[key] == zeros._ECONVERR
+                assert callback.res[key] == zeros._EINPROGRESS
+                assert res2[key] == zeros._ECALLBACK
+            else:
+                assert res2[key] == callback.res[key] == res[key]
+
+    @pytest.mark.parametrize("hdir", (-1, 0, 1))
+    @pytest.mark.parametrize("x", (0.65, [0.65, 0.7]))
+    @pytest.mark.parametrize("dtype", (np.float16, np.float32, np.float64))
+    def test_dtype(self, hdir, x, dtype):
+        # Test that dtypes are preserved
+        x = np.asarray(x, dtype=dtype)[()]
+
+        def f(x):
+            assert x.dtype == dtype
+            return np.exp(x)
+
+        def callback(res):
+            assert res.x.dtype == dtype
+            assert res.df.dtype == dtype
+            assert res.error.dtype == dtype
+
+        res = zeros._differentiate(f, x, order=4, step_direction=hdir,
+                                   callback=callback)
+        assert res.x.dtype == dtype
+        assert res.df.dtype == dtype
+        assert res.error.dtype == dtype
+        eps = np.finfo(dtype).eps
+        assert_allclose(res.df, np.exp(res.x), rtol=np.sqrt(eps))
+
+    def test_input_validation(self):
+        # Test input validation for appropriate error messages
+
+        message = '`func` must be callable.'
+        with pytest.raises(ValueError, match=message):
+            zeros._differentiate(None, 1)
+
+        message = 'Abscissae and function output must be real numbers.'
+        with pytest.raises(ValueError, match=message):
+            zeros._differentiate(lambda x: x, -4+1j)
+
+        message = "The shape of the array returned by `func`"
+        # raised by `np.broadcast, but the traceback is readable IMO
+        with pytest.raises(ValueError, match=message):
+            zeros._differentiate(lambda x: [1, 2, 3], [-2, -3])
+
+        message = 'Tolerances and step parameters must be non-negative...'
+        with pytest.raises(ValueError, match=message):
+            zeros._differentiate(lambda x: x, 1, atol=-1)
+        with pytest.raises(ValueError, match=message):
+            zeros._differentiate(lambda x: x, 1, rtol='ekki')
+        with pytest.raises(ValueError, match=message):
+            zeros._differentiate(lambda x: x, 1, initial_step=None)
+        with pytest.raises(ValueError, match=message):
+            zeros._differentiate(lambda x: x, 1, step_factor=object())
+
+        message = '`maxiter` must be a positive integer.'
+        with pytest.raises(ValueError, match=message):
+            zeros._differentiate(lambda x: x, 1, maxiter=1.5)
+        with pytest.raises(ValueError, match=message):
+            zeros._differentiate(lambda x: x, 1, maxiter=0)
+
+        message = '`order` must be a positive integer'
+        with pytest.raises(ValueError, match=message):
+            zeros._differentiate(lambda x: x, 1, order=1.5)
+        with pytest.raises(ValueError, match=message):
+            zeros._differentiate(lambda x: x, 1, order=0)
+
+        message = '`callback` must be callable.'
+        with pytest.raises(ValueError, match=message):
+            zeros._differentiate(lambda x: x, 1, callback='shrubbery')
+
+    def test_special_cases(self):
+        # Test edge cases and other special cases
+
+        # Test that integers are not passed to `f`
+        # (otherwise this would overflow)
+        def f(x):
+            assert np.issubdtype(x.dtype, np.floating)
+            return x ** 99 - 1
+
+        res = zeros._differentiate(f, 7, rtol=1e-10)
+        assert res.success
+        assert_allclose(res.df, 99*7.**98)
+
+        # Test that if success is achieved in the correct number
+        # of iterations if function is a polynomial. Ideally, all polynomials
+        # of order 0-2 would get exact result with 0 refinement iterations,
+        # all polynomials of order 3-4 would be differentiated exactly after
+        # 1 iteration, etc. However, it seems that _differentiate needs an
+        # extra iteration to detect convergence based on the error estimate.
+
+        for n in range(6):
+            x = 1.5
+            def f(x):
+                return 2*x**n
+
+            ref = 2*n*x**(n-1)
+
+            res = zeros._differentiate(f, x, maxiter=1, order=max(1, n))
+            assert_allclose(res.df, ref, rtol=1e-15)
+            assert_equal(res.error, np.nan)
+
+            res = zeros._differentiate(f, x, order=max(1, n))
+            assert res.success
+            assert res.nit == 2
+            assert_allclose(res.df, ref, rtol=1e-15)
+
+        # Test scalar `args` (not in tuple)
+        def f(x, c):
+            return c*x - 1
+
+        res = zeros._differentiate(f, 2, args=3)
+        assert_allclose(res.df, 3)
+
+    @pytest.mark.xfail
+    @pytest.mark.parametrize("case", (  # function, evaluation point
+        (lambda x: (x - 1) ** 3, 1),
+        (lambda x: np.where(x > 1, (x - 1) ** 5, (x - 1) ** 3), 1)
+    ))
+    def test_saddle_gh18811(self, case):
+        # With default settings, _differentiate will not always converge when
+        # the true derivative is exactly zero. This tests that specifying a
+        # (tight) `atol` alleviates the problem. See discussion in gh-18811.
+        atol = 1e-16
+        res = zeros._differentiate(*case, step_direction=[-1, 0, 1], atol=atol)
+        assert np.all(res.success)
+        assert_allclose(res.df, 0, atol=atol)
+
+
 class TestBracketRoot:
     @pytest.mark.parametrize("seed", (615655101, 3141866013, 238075752))
     @pytest.mark.parametrize("use_min", (False, True))
@@ -1438,267 +1790,12 @@
         assert np.all(res.success)
         assert res.xl.dtype == res.xr.dtype == dtype
         assert res.fl.dtype == res.fr.dtype == dtype
-=======
-class TestDifferentiate():
-
-    def f(self, x):
-        return stats.norm().cdf(x)
-
-    @pytest.mark.parametrize('x', [0.6, np.linspace(-0.05, 1.05, 10)])
-    def test_basic(self, x):
-        # Invert distribution CDF and compare against distribution `ppf`
-        res = zeros._differentiate(self.f, x)
-        ref = stats.norm().pdf(x)
-        np.testing.assert_allclose(res.df, ref)
-        # This would be nice, but doesn't always work out. `error` is an
-        # estimate, not a bound.
-        assert_array_less(abs(res.df - ref), res.error)
-        assert res.x.shape == ref.shape
-
-    @pytest.mark.parametrize('case', stats._distr_params.distcont)
-    def test_accuracy(self, case):
-        distname, params = case
-        dist = getattr(stats, distname)(*params)
-        x = dist.median() + 0.1
-        res = zeros._differentiate(dist.cdf, x)
-        ref = dist.pdf(x)
-        assert_allclose(res.df, ref, atol=1e-10)
-
-    @pytest.mark.parametrize('order', [1, 6])
-    @pytest.mark.parametrize('shape', [tuple(), (12,), (3, 4), (3, 2, 2)])
-    def test_vectorization(self, order, shape):
-        # Test for correct functionality, output shapes, and dtypes for various
-        # input shapes.
-        x = np.linspace(-0.05, 1.05, 12).reshape(shape) if shape else 0.6
-        n = np.size(x)
-
-        @np.vectorize
-        def _differentiate_single(x):
-            return zeros._differentiate(self.f, x, order=order)
-
-        def f(x, *args, **kwargs):
-            f.nit += 1
-            f.feval += 1 if (x.size == n or x.ndim <=1) else x.shape[-1]
-            return self.f(x, *args, **kwargs)
-        f.nit = -1
-        f.feval = 0
-
-        res = zeros._differentiate(f, x, order=order)
-        refs = _differentiate_single(x).ravel()
-
-        ref_x = [ref.x for ref in refs]
-        assert_allclose(res.x.ravel(), ref_x)
-        assert_equal(res.x.shape, shape)
-
-        ref_df = [ref.df for ref in refs]
-        assert_allclose(res.df.ravel(), ref_df)
-        assert_equal(res.df.shape, shape)
-
-        ref_error = [ref.error for ref in refs]
-        assert_allclose(res.error.ravel(), ref_error, atol=5e-15)
-        assert_equal(res.error.shape, shape)
-
-        ref_success = [ref.success for ref in refs]
-        assert_equal(res.success.ravel(), ref_success)
-        assert_equal(res.success.shape, shape)
-        assert np.issubdtype(res.success.dtype, np.bool_)
-
-        ref_flag = [ref.status for ref in refs]
-        assert_equal(res.status.ravel(), ref_flag)
-        assert_equal(res.status.shape, shape)
-        assert np.issubdtype(res.status.dtype, np.integer)
-
-        ref_nfev = [ref.nfev for ref in refs]
-        assert_equal(res.nfev.ravel(), ref_nfev)
-        assert_equal(np.max(res.nfev), f.feval)
-        assert_equal(res.nfev.shape, res.x.shape)
-        assert np.issubdtype(res.nfev.dtype, np.integer)
-
-        ref_nit = [ref.nit for ref in refs]
-        assert_equal(res.nit.ravel(), ref_nit)
-        assert_equal(np.max(res.nit), f.nit)
-        assert_equal(res.nit.shape, res.x.shape)
-        assert np.issubdtype(res.nit.dtype, np.integer)
-
-    def test_flags(self):
-        # Test cases that should produce different status flags; show that all
-        # can be produced simultaneously.
-        rng = np.random.default_rng(5651219684984213)
-        def f(xs, js):
-            f.nit += 1
-            funcs = [lambda x: x - 2.5,  # converges
-                     lambda x: np.exp(x)*rng.random(),  # error increases
-                     lambda x: np.exp(x),  # reaches maxiter due to order=2
-                     lambda x: np.full_like(x, np.nan)[()]]  # stops due to NaN
-            res = [funcs[j](x) for x, j in zip(xs, js.ravel())]
-            return res
-        f.nit = 0
-
-        args = (np.arange(4, dtype=np.int64),)
-        res = zeros._differentiate(f, [1]*4, rtol=1e-14, order=2, args=args)
-
-        ref_flags = np.array([zeros._ECONVERGED, zeros._EERRORINCREASE,
-                              zeros._ECONVERR, zeros._EVALUEERR])
-        assert_equal(res.status, ref_flags)
-
-    def test_convergence(self):
-        # Test that the convergence tolerances behave as expected
-        dist = stats.norm()
-        x = 1
-        f = dist.cdf
-        ref = dist.pdf(x)
-        kwargs0 = dict(atol=0, rtol=0, order=4)
-
-        kwargs = kwargs0.copy()
-        kwargs['atol'] = 1e-3
-        res1 = zeros._differentiate(f, x, **kwargs)
-        assert_array_less(abs(res1.df - ref), 1e-3)
-        kwargs['atol'] = 1e-6
-        res2 = zeros._differentiate(f, x, **kwargs)
-        assert_array_less(abs(res2.df - ref), 1e-6)
-        assert_array_less(abs(res2.df - ref), abs(res1.df - ref))
-
-        kwargs = kwargs0.copy()
-        kwargs['rtol'] = 1e-3
-        res1 = zeros._differentiate(f, x, **kwargs)
-        assert_array_less(abs(res1.df - ref), 1e-3 * np.abs(ref))
-        kwargs['rtol'] = 1e-6
-        res2 = zeros._differentiate(f, x, **kwargs)
-        assert_array_less(abs(res2.df - ref), 1e-6 * np.abs(ref))
-        assert_array_less(abs(res2.df - ref), abs(res1.df - ref))
-
-    def test_step_parameters(self):
-        # Test that step factors have the expected effect on accuracy
-        dist = stats.norm()
-        x = 1
-        f = dist.cdf
-        ref = dist.pdf(x)
-
-        res1 = zeros._differentiate(f, x, initial_step=0.5, maxiter=1)
-        res2 = zeros._differentiate(f, x, initial_step=0.05, maxiter=1)
-        assert abs(res2.df - ref) < abs(res1.df - ref)
-
-        res1 = zeros._differentiate(f, x, step_factor=2, maxiter=1)
-        res2 = zeros._differentiate(f, x, step_factor=20, maxiter=1)
-        assert abs(res2.df - ref) < abs(res1.df - ref)
-
-        # `step_factor` can be less than 1: `initial_step` is the minimum step
-        kwargs = dict(order=4, maxiter=1, step_direction=0)
-        res = zeros._differentiate(f, x, initial_step=0.5, step_factor=0.5, **kwargs)
-        ref = zeros._differentiate(f, x, initial_step=1, step_factor=2, **kwargs)
-        assert_allclose(res.df, ref.df, rtol=5e-15)
-
-        # This is a similar test for one-sided difference
-        kwargs = dict(order=2, maxiter=1, step_direction=1)
-        res = zeros._differentiate(f, x, initial_step=1, step_factor=2, **kwargs)
-        ref = zeros._differentiate(f, x, initial_step=1/np.sqrt(2), step_factor=0.5, **kwargs)
-        assert_allclose(res.df, ref.df, rtol=5e-15)
-
-        kwargs['step_direction'] = -1
-        res = zeros._differentiate(f, x, initial_step=1, step_factor=2, **kwargs)
-        ref = zeros._differentiate(f, x, initial_step=1/np.sqrt(2), step_factor=0.5, **kwargs)
-        assert_allclose(res.df, ref.df, rtol=5e-15)
-
-    def test_step_direction(self):
-        # test that `step_direction` works as expected
-        def f(x):
-            y = np.exp(x)
-            y[(x < 0) + (x > 2)] = np.nan
-            return y
-
-        x = np.linspace(0, 2, 10)
-        step_direction = np.zeros_like(x)
-        step_direction[x < 0.6], step_direction[x > 1.4] = 1, -1
-        res = zeros._differentiate(f, x, step_direction=step_direction)
-        assert_allclose(res.df, np.exp(x))
-        assert np.all(res.success)
-
-    def test_vectorized_step_direction_args(self):
-        # test that `step_direction` and `args` are vectorized properly
-        def f(x, p):
-            return x ** p
-
-        def df(x, p):
-            return p * x ** (p - 1)
-
-        x = np.array([1, 2, 3, 4]).reshape(-1, 1, 1)
-        hdir = np.array([-1, 0, 1]).reshape(1, -1, 1)
-        p = np.array([2, 3]).reshape(1, 1, -1)
-        res = zeros._differentiate(f, x, step_direction=hdir, args=(p,))
-        ref = np.broadcast_to(df(x, p), res.df.shape)
-        assert_allclose(res.df, ref)
-
-    def test_maxiter_callback(self):
-        # Test behavior of `maxiter` parameter and `callback` interface
-        x = 0.612814
-        dist = stats.norm()
-        maxiter = 3
-
-        def f(x):
-            res = dist.cdf(x)
-            return res
-
-        default_order = 8
-        res = zeros._differentiate(f, x, maxiter=maxiter, rtol=1e-15)
-        assert not np.any(res.success)
-        assert np.all(res.nfev == default_order + 1 + (maxiter - 1)*2)
-        assert np.all(res.nit == maxiter)
-
-        def callback(res):
-            callback.iter += 1
-            callback.res = res
-            assert hasattr(res, 'x')
-            assert res.df not in callback.dfs
-            callback.dfs.add(res.df)
-            assert res.status == zeros._EINPROGRESS
-            if callback.iter == maxiter:
-                raise StopIteration
-        callback.iter = -1  # callback called once before first iteration
-        callback.res = None
-        callback.dfs = set()
-
-        res2 = zeros._differentiate(f, x, callback=callback, rtol=1e-15)
-        # terminating with callback is identical to terminating due to maxiter
-        # (except for `status`)
-        for key in res.keys():
-            if key == 'status':
-                assert res[key] == zeros._ECONVERR
-                assert callback.res[key] == zeros._EINPROGRESS
-                assert res2[key] == zeros._ECALLBACK
-            else:
-                assert res2[key] == callback.res[key] == res[key]
-
-    @pytest.mark.parametrize("hdir", (-1, 0, 1))
-    @pytest.mark.parametrize("x", (0.65, [0.65, 0.7]))
-    @pytest.mark.parametrize("dtype", (np.float16, np.float32, np.float64))
-    def test_dtype(self, hdir, x, dtype):
-        # Test that dtypes are preserved
-        x = np.asarray(x, dtype=dtype)[()]
-
-        def f(x):
-            assert x.dtype == dtype
-            return np.exp(x)
-
-        def callback(res):
-            assert res.x.dtype == dtype
-            assert res.df.dtype == dtype
-            assert res.error.dtype == dtype
-
-        res = zeros._differentiate(f, x, order=4, step_direction=hdir,
-                                   callback=callback)
-        assert res.x.dtype == dtype
-        assert res.df.dtype == dtype
-        assert res.error.dtype == dtype
-        eps = np.finfo(dtype).eps
-        assert_allclose(res.df, np.exp(res.x), rtol=np.sqrt(eps))
->>>>>>> a0d39d55
 
     def test_input_validation(self):
         # Test input validation for appropriate error messages
 
         message = '`func` must be callable.'
         with pytest.raises(ValueError, match=message):
-<<<<<<< HEAD
             zeros._bracket_root(None, -4, 4)
 
         message = '...must be numeric and real.'
@@ -1738,44 +1835,6 @@
             zeros._chandrupatla(lambda x: x, -4, 4, maxiter=1.5)
         with pytest.raises(ValueError, match=message):
             zeros._chandrupatla(lambda x: x, -4, 4, maxiter=-1)
-=======
-            zeros._differentiate(None, 1)
-
-        message = 'Abscissae and function output must be real numbers.'
-        with pytest.raises(ValueError, match=message):
-            zeros._differentiate(lambda x: x, -4+1j)
-
-        message = "The shape of the array returned by `func`"
-        # raised by `np.broadcast, but the traceback is readable IMO
-        with pytest.raises(ValueError, match=message):
-            zeros._differentiate(lambda x: [1, 2, 3], [-2, -3])
-
-        message = 'Tolerances and step parameters must be non-negative...'
-        with pytest.raises(ValueError, match=message):
-            zeros._differentiate(lambda x: x, 1, atol=-1)
-        with pytest.raises(ValueError, match=message):
-            zeros._differentiate(lambda x: x, 1, rtol='ekki')
-        with pytest.raises(ValueError, match=message):
-            zeros._differentiate(lambda x: x, 1, initial_step=None)
-        with pytest.raises(ValueError, match=message):
-            zeros._differentiate(lambda x: x, 1, step_factor=object())
-
-        message = '`maxiter` must be a positive integer.'
-        with pytest.raises(ValueError, match=message):
-            zeros._differentiate(lambda x: x, 1, maxiter=1.5)
-        with pytest.raises(ValueError, match=message):
-            zeros._differentiate(lambda x: x, 1, maxiter=0)
-
-        message = '`order` must be a positive integer'
-        with pytest.raises(ValueError, match=message):
-            zeros._differentiate(lambda x: x, 1, order=1.5)
-        with pytest.raises(ValueError, match=message):
-            zeros._differentiate(lambda x: x, 1, order=0)
-
-        message = '`callback` must be callable.'
-        with pytest.raises(ValueError, match=message):
-            zeros._differentiate(lambda x: x, 1, callback='shrubbery')
->>>>>>> a0d39d55
 
     def test_special_cases(self):
         # Test edge cases and other special cases
@@ -1786,7 +1845,6 @@
             assert np.issubdtype(x.dtype, np.floating)
             return x ** 99 - 1
 
-<<<<<<< HEAD
         res = zeros._bracket_root(f, -7, 5)
         assert res.success
 
@@ -1800,40 +1858,11 @@
         assert res.nit == 0
         assert res.nfev == 2
         assert res.status == -2
-=======
-        res = zeros._differentiate(f, 7, rtol=1e-10)
-        assert res.success
-        assert_allclose(res.df, 99*7.**98)
-
-        # Test that if success is achieved in the correct number
-        # of iterations if function is a polynomial. Ideally, all polynomials
-        # of order 0-2 would get exact result with 0 refinement iterations,
-        # all polynomials of order 3-4 would be differentiated exactly after
-        # 1 iteration, etc. However, it seems that _differentiate needs an
-        # extra iteration to detect convergence based on the error estimate.
-
-        for n in range(6):
-            x = 1.5
-            def f(x):
-                return 2*x**n
-
-            ref = 2*n*x**(n-1)
-
-            res = zeros._differentiate(f, x, maxiter=1, order=max(1, n))
-            assert_allclose(res.df, ref, rtol=1e-15)
-            assert_equal(res.error, np.nan)
-
-            res = zeros._differentiate(f, x, order=max(1, n))
-            assert res.success
-            assert res.nit == 2
-            assert_allclose(res.df, ref, rtol=1e-15)
->>>>>>> a0d39d55
 
         # Test scalar `args` (not in tuple)
         def f(x, c):
             return c*x - 1
 
-<<<<<<< HEAD
         res = zeros._bracket_root(f, -1, 1, args=3)
         assert res.success
         assert_allclose(res.fl, f(res.xl, 3))
@@ -1869,22 +1898,4 @@
         # 4. bracket not within min, max
         with np.errstate(over='ignore'):
             res = zeros._bracket_root(f, 5, 10, min=1)
-        assert not res.success
-=======
-        res = zeros._differentiate(f, 2, args=3)
-        assert_allclose(res.df, 3)
-
-    @pytest.mark.xfail
-    @pytest.mark.parametrize("case", (  # function, evaluation point
-        (lambda x: (x - 1) ** 3, 1),
-        (lambda x: np.where(x > 1, (x - 1) ** 5, (x - 1) ** 3), 1)
-    ))
-    def test_saddle_gh18811(self, case):
-        # With default settings, _differentiate will not always converge when
-        # the true derivative is exactly zero. This tests that specifying a
-        # (tight) `atol` alleviates the problem. See discussion in gh-18811.
-        atol = 1e-16
-        res = zeros._differentiate(*case, step_direction=[-1, 0, 1], atol=atol)
-        assert np.all(res.success)
-        assert_allclose(res.df, 0, atol=atol)
->>>>>>> a0d39d55
+        assert not res.success