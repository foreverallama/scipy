from __future__ import division, print_function, absolute_import

__usage__ = """
To run tests locally:
  python tests/test_arpack.py [-l<int>] [-v<int>]

"""

import threading

import numpy as np

from numpy.testing import (assert_allclose, assert_array_almost_equal_nulp,
                           assert_equal, assert_array_equal)
from pytest import raises as assert_raises
import pytest

from numpy import dot, conj, random
from scipy.linalg import eig, eigh, hilbert, svd
from scipy.sparse import csc_matrix, csr_matrix, isspmatrix, diags
from scipy.sparse.linalg import LinearOperator, aslinearoperator
from scipy.sparse.linalg.eigen.arpack import eigs, eigsh, svds, \
     ArpackNoConvergence, arpack

from scipy._lib._gcutils import assert_deallocated, IS_PYPY
from scipy._lib._numpy_compat import suppress_warnings


# precision for tests
_ndigits = {'f': 3, 'd': 11, 'F': 3, 'D': 11}


def _get_test_tolerance(type_char, mattype=None):
    """
    Return tolerance values suitable for a given test:

    Parameters
    ----------
    type_char : {'f', 'd', 'F', 'D'}
        Data type in ARPACK eigenvalue problem
    mattype : {csr_matrix, aslinearoperator, asarray}, optional
        Linear operator type

    Returns
    -------
    tol
        Tolerance to pass to the ARPACK routine
    rtol
        Relative tolerance for outputs
    atol
        Absolute tolerance for outputs

    """

    rtol = {'f': 3000 * np.finfo(np.float32).eps,
            'F': 3000 * np.finfo(np.float32).eps,
            'd': 2000 * np.finfo(np.float64).eps,
            'D': 2000 * np.finfo(np.float64).eps}[type_char]
    atol = rtol
    tol = 0

    if mattype is aslinearoperator and type_char in ('f', 'F'):
        # iterative methods in single precision: worse errors
        # also: bump ARPACK tolerance so that the iterative method converges
        tol = 30 * np.finfo(np.float32).eps
        rtol *= 5

    if mattype is csr_matrix and type_char in ('f', 'F'):
        # sparse in single precision: worse errors
        rtol *= 5

    return tol, rtol, atol


def generate_matrix(N, complex_=False, hermitian=False,
                    pos_definite=False, sparse=False):
    M = np.random.random((N, N))
    if complex_:
        M = M + 1j * np.random.random((N, N))

    if hermitian:
        if pos_definite:
            if sparse:
                i = np.arange(N)
                j = np.random.randint(N, size=N-2)
                i, j = np.meshgrid(i, j)
                M[i, j] = 0
            M = np.dot(M.conj(), M.T)
        else:
            M = np.dot(M.conj(), M.T)
            if sparse:
                i = np.random.randint(N, size=N * N // 4)
                j = np.random.randint(N, size=N * N // 4)
                ind = np.nonzero(i == j)
                j[ind] = (j[ind] + 1) % N
                M[i, j] = 0
                M[j, i] = 0
    else:
        if sparse:
            i = np.random.randint(N, size=N * N // 2)
            j = np.random.randint(N, size=N * N // 2)
            M[i, j] = 0
    return M


def generate_matrix_symmetric(N, pos_definite=False, sparse=False):
    M = np.random.random((N, N))

    M = 0.5 * (M + M.T)  # Make M symmetric

    if pos_definite:
        Id = N * np.eye(N)
        if sparse:
            M = csr_matrix(M)
        M += Id
    else:
        if sparse:
            M = csr_matrix(M)

    return M


def _aslinearoperator_with_dtype(m):
    m = aslinearoperator(m)
    if not hasattr(m, 'dtype'):
        x = np.zeros(m.shape[1])
        m.dtype = (m * x).dtype
    return m


def assert_allclose_cc(actual, desired, **kw):
    """Almost equal or complex conjugates almost equal"""
    try:
        assert_allclose(actual, desired, **kw)
    except AssertionError:
        assert_allclose(actual, conj(desired), **kw)


def argsort_which(eigenvalues, typ, k, which,
                  sigma=None, OPpart=None, mode=None):
    """Return sorted indices of eigenvalues using the "which" keyword
    from eigs and eigsh"""
    if sigma is None:
        reval = np.round(eigenvalues, decimals=_ndigits[typ])
    else:
        if mode is None or mode == 'normal':
            if OPpart is None:
                reval = 1. / (eigenvalues - sigma)
            elif OPpart == 'r':
                reval = 0.5 * (1. / (eigenvalues - sigma)
                               + 1. / (eigenvalues - np.conj(sigma)))
            elif OPpart == 'i':
                reval = -0.5j * (1. / (eigenvalues - sigma)
                                 - 1. / (eigenvalues - np.conj(sigma)))
        elif mode == 'cayley':
            reval = (eigenvalues + sigma) / (eigenvalues - sigma)
        elif mode == 'buckling':
            reval = eigenvalues / (eigenvalues - sigma)
        else:
            raise ValueError("mode='%s' not recognized" % mode)

        reval = np.round(reval, decimals=_ndigits[typ])

    if which in ['LM', 'SM']:
        ind = np.argsort(abs(reval))
    elif which in ['LR', 'SR', 'LA', 'SA', 'BE']:
        ind = np.argsort(np.real(reval))
    elif which in ['LI', 'SI']:
        # for LI,SI ARPACK returns largest,smallest abs(imaginary) why?
        if typ.islower():
            ind = np.argsort(abs(np.imag(reval)))
        else:
            ind = np.argsort(np.imag(reval))
    else:
        raise ValueError("which='%s' is unrecognized" % which)

    if which in ['LM', 'LA', 'LR', 'LI']:
        return ind[-k:]
    elif which in ['SM', 'SA', 'SR', 'SI']:
        return ind[:k]
    elif which == 'BE':
        return np.concatenate((ind[:k//2], ind[k//2-k:]))


def eval_evec(symmetric, d, typ, k, which, v0=None, sigma=None,
              mattype=np.asarray, OPpart=None, mode='normal'):
    general = ('bmat' in d)

    if symmetric:
        eigs_func = eigsh
    else:
        eigs_func = eigs

    if general:
        err = ("error for %s:general, typ=%s, which=%s, sigma=%s, "
               "mattype=%s, OPpart=%s, mode=%s" % (eigs_func.__name__,
                                                   typ, which, sigma,
                                                   mattype.__name__,
                                                   OPpart, mode))
    else:
        err = ("error for %s:standard, typ=%s, which=%s, sigma=%s, "
               "mattype=%s, OPpart=%s, mode=%s" % (eigs_func.__name__,
                                                   typ, which, sigma,
                                                   mattype.__name__,
                                                   OPpart, mode))

    a = d['mat'].astype(typ)
    ac = mattype(a)

    if general:
        b = d['bmat'].astype(typ)
        bc = mattype(b)

    # get exact eigenvalues
    exact_eval = d['eval'].astype(typ.upper())
    ind = argsort_which(exact_eval, typ, k, which,
                        sigma, OPpart, mode)
    exact_eval = exact_eval[ind]

    # compute arpack eigenvalues
    kwargs = dict(which=which, v0=v0, sigma=sigma)
    if eigs_func is eigsh:
        kwargs['mode'] = mode
    else:
        kwargs['OPpart'] = OPpart

    # compute suitable tolerances
    kwargs['tol'], rtol, atol = _get_test_tolerance(typ, mattype)

    # on rare occasions, ARPACK routines return results that are proper
    # eigenvalues and -vectors, but not necessarily the ones requested in
    # the parameter which. This is inherent to the Krylov methods, and
    # should not be treated as a failure. If such a rare situation
    # occurs, the calculation is tried again (but at most a few times).
    ntries = 0
    while ntries < 5:
        # solve
        if general:
            try:
                eigenvalues, evec = eigs_func(ac, k, bc, **kwargs)
            except ArpackNoConvergence:
                kwargs['maxiter'] = 20*a.shape[0]
                eigenvalues, evec = eigs_func(ac, k, bc, **kwargs)
        else:
            try:
                eigenvalues, evec = eigs_func(ac, k, **kwargs)
            except ArpackNoConvergence:
                kwargs['maxiter'] = 20*a.shape[0]
                eigenvalues, evec = eigs_func(ac, k, **kwargs)

        ind = argsort_which(eigenvalues, typ, k, which,
                            sigma, OPpart, mode)
        eigenvalues = eigenvalues[ind]
        evec = evec[:, ind]

        # check eigenvectors
        LHS = np.dot(a, evec)
        if general:
            RHS = eigenvalues * np.dot(b, evec)
        else:
            RHS = eigenvalues * evec

            assert_allclose(LHS, RHS, rtol=rtol, atol=atol, err_msg=err)

        try:
            # check eigenvalues
            assert_allclose_cc(eigenvalues, exact_eval, rtol=rtol, atol=atol,
                               err_msg=err)
            break
        except AssertionError:
            ntries += 1

    # check eigenvalues
    assert_allclose_cc(eigenvalues, exact_eval, rtol=rtol, atol=atol, err_msg=err)


class DictWithRepr(dict):
    def __init__(self, name):
        self.name = name

    def __repr__(self):
        return "<%s>" % self.name


class SymmetricParams:
    def __init__(self):
        self.eigs = eigsh
        self.which = ['LM', 'SM', 'LA', 'SA', 'BE']
        self.mattypes = [csr_matrix, aslinearoperator, np.asarray]
        self.sigmas_modes = {None: ['normal'],
                             0.5: ['normal', 'buckling', 'cayley']}

        # generate matrices
        # these should all be float32 so that the eigenvalues
        # are the same in float32 and float64
        N = 6
        np.random.seed(2300)
        Ar = generate_matrix(N, hermitian=True,
                             pos_definite=True).astype('f').astype('d')
        M = generate_matrix(N, hermitian=True,
                            pos_definite=True).astype('f').astype('d')
        Ac = generate_matrix(N, hermitian=True, pos_definite=True,
<<<<<<< HEAD
                             complex_=True).astype('F').astype('D')
=======
                             complex=True).astype('F').astype('D')
        Mc = generate_matrix(N, hermitian=True, pos_definite=True,
                             complex=True).astype('F').astype('D')
>>>>>>> a35d4ad8
        v0 = np.random.random(N)

        # standard symmetric problem
        SS = DictWithRepr("std-symmetric")
        SS['mat'] = Ar
        SS['v0'] = v0
        SS['eval'] = eigh(SS['mat'], eigvals_only=True)

        # general symmetric problem
        GS = DictWithRepr("gen-symmetric")
        GS['mat'] = Ar
        GS['bmat'] = M
        GS['v0'] = v0
        GS['eval'] = eigh(GS['mat'], GS['bmat'], eigvals_only=True)

        # standard hermitian problem
        SH = DictWithRepr("std-hermitian")
        SH['mat'] = Ac
        SH['v0'] = v0
        SH['eval'] = eigh(SH['mat'], eigvals_only=True)

        # general hermitian problem
        GH = DictWithRepr("gen-hermitian")
        GH['mat'] = Ac
        GH['bmat'] = M
        GH['v0'] = v0
        GH['eval'] = eigh(GH['mat'], GH['bmat'], eigvals_only=True)

        # general hermitian problem with hermitian M
        GHc = DictWithRepr("gen-hermitian-Mc")
        GHc['mat'] = Ac
        GHc['bmat'] = Mc
        GHc['v0'] = v0
        GHc['eval'] = eigh(GHc['mat'], GHc['bmat'], eigvals_only=True)

        self.real_test_cases = [SS, GS]
        self.complex_test_cases = [SH, GH, GHc]


class NonSymmetricParams:
    def __init__(self):
        self.eigs = eigs
        self.which = ['LM', 'LR', 'LI']  # , 'SM', 'LR', 'SR', 'LI', 'SI']
        self.mattypes = [csr_matrix, aslinearoperator, np.asarray]
        self.sigmas_OPparts = {None: [None],
                               0.1: ['r'],
                               0.1 + 0.1j: ['r', 'i']}

        # generate matrices
        # these should all be float32 so that the eigenvalues
        # are the same in float32 and float64
        N = 6
        np.random.seed(2300)
        Ar = generate_matrix(N).astype('f').astype('d')
        M = generate_matrix(N, hermitian=True,
                            pos_definite=True).astype('f').astype('d')
        Ac = generate_matrix(N, complex_=True).astype('F').astype('D')
        v0 = np.random.random(N)

        # standard real nonsymmetric problem
        SNR = DictWithRepr("std-real-nonsym")
        SNR['mat'] = Ar
        SNR['v0'] = v0
        SNR['eval'] = eig(SNR['mat'], left=False, right=False)

        # general real nonsymmetric problem
        GNR = DictWithRepr("gen-real-nonsym")
        GNR['mat'] = Ar
        GNR['bmat'] = M
        GNR['v0'] = v0
        GNR['eval'] = eig(GNR['mat'], GNR['bmat'], left=False, right=False)

        # standard complex nonsymmetric problem
        SNC = DictWithRepr("std-cmplx-nonsym")
        SNC['mat'] = Ac
        SNC['v0'] = v0
        SNC['eval'] = eig(SNC['mat'], left=False, right=False)

        # general complex nonsymmetric problem
        GNC = DictWithRepr("gen-cmplx-nonsym")
        GNC['mat'] = Ac
        GNC['bmat'] = M
        GNC['v0'] = v0
        GNC['eval'] = eig(GNC['mat'], GNC['bmat'], left=False, right=False)

        self.real_test_cases = [SNR, GNR]
        self.complex_test_cases = [SNC, GNC]


def test_symmetric_modes():
    params = SymmetricParams()
    k = 2
    symmetric = True
    for D in params.real_test_cases:
        for typ in 'fd':
            for which in params.which:
                for mattype in params.mattypes:
                    for (sigma, modes) in params.sigmas_modes.items():
                        for mode in modes:
                            eval_evec(symmetric, D, typ, k, which,
                                      None, sigma, mattype, None, mode)


def test_hermitian_modes():
    params = SymmetricParams()
    k = 2
    symmetric = True
    for D in params.complex_test_cases:
        for typ in 'FD':
            for which in params.which:
                if which == 'BE':
                    continue  # BE invalid for complex
                for mattype in params.mattypes:
                    for sigma in params.sigmas_modes:
                        eval_evec(symmetric, D, typ, k, which,
                                  None, sigma, mattype)


def test_symmetric_starting_vector():
    params = SymmetricParams()
    symmetric = True
    for k in [1, 2, 3, 4, 5]:
        for D in params.real_test_cases:
            for typ in 'fd':
                v0 = random.rand(len(D['v0'])).astype(typ)
                eval_evec(symmetric, D, typ, k, 'LM', v0)


def test_symmetric_no_convergence():
    np.random.seed(1234)
    m = generate_matrix(30, hermitian=True, pos_definite=True)
    tol, rtol, atol = _get_test_tolerance('d')
    try:
        w, v = eigsh(m, 4, which='LM', v0=m[:, 0], maxiter=5, tol=tol, ncv=9)
        raise AssertionError("Spurious no-error exit")
    except ArpackNoConvergence as err:
        k = len(err.eigenvalues)
        if k <= 0:
            raise AssertionError("Spurious no-eigenvalues-found case")
        w, v = err.eigenvalues, err.eigenvectors
        assert_allclose(dot(m, v), w * v, rtol=rtol, atol=atol)


def test_real_nonsymmetric_modes():
    params = NonSymmetricParams()
    k = 2
    symmetric = False
    for D in params.real_test_cases:
        for typ in 'fd':
            for which in params.which:
                for mattype in params.mattypes:
                    for sigma, OPparts in params.sigmas_OPparts.items():
                        for OPpart in OPparts:
                            eval_evec(symmetric, D, typ, k, which,
                                      None, sigma, mattype, OPpart)


def test_complex_nonsymmetric_modes():
    params = NonSymmetricParams()
    k = 2
    symmetric = False
    for D in params.complex_test_cases:
        for typ in 'DF':
            for which in params.which:
                for mattype in params.mattypes:
                    for sigma in params.sigmas_OPparts:
                        eval_evec(symmetric, D, typ, k, which,
                                  None, sigma, mattype)


def test_standard_nonsymmetric_starting_vector():
    params = NonSymmetricParams()
    sigma = None
    symmetric = False
    for k in [1, 2, 3, 4]:
        for d in params.complex_test_cases:
            for typ in 'FD':
                A = d['mat']
                n = A.shape[0]
                v0 = random.rand(n).astype(typ)
                eval_evec(symmetric, d, typ, k, "LM", v0, sigma)


def test_general_nonsymmetric_starting_vector():
    params = NonSymmetricParams()
    sigma = None
    symmetric = False
    for k in [1, 2, 3, 4]:
        for d in params.complex_test_cases:
            for typ in 'FD':
                A = d['mat']
                n = A.shape[0]
                v0 = random.rand(n).astype(typ)
                eval_evec(symmetric, d, typ, k, "LM", v0, sigma)


def test_standard_nonsymmetric_no_convergence():
    np.random.seed(1234)
    m = generate_matrix(30, complex_=True)
    tol, rtol, atol = _get_test_tolerance('d')
    try:
        w, v = eigs(m, 4, which='LM', v0=m[:, 0], maxiter=5, tol=tol)
        raise AssertionError("Spurious no-error exit")
    except ArpackNoConvergence as err:
        k = len(err.eigenvalues)
        if k <= 0:
            raise AssertionError("Spurious no-eigenvalues-found case")
        w, v = err.eigenvalues, err.eigenvectors
        for ww, vv in zip(w, v.T):
            assert_allclose(dot(m, vv), ww * vv, rtol=rtol, atol=atol)


def test_eigen_bad_shapes():
    # A is not square.
    A = csc_matrix(np.zeros((2, 3)))
    assert_raises(ValueError, eigs, A)


def test_eigen_bad_kwargs():
    # Test eigen on wrong keyword argument
    A = csc_matrix(np.zeros((8, 8)))
    assert_raises(ValueError, eigs, A, which='XX')


def test_ticket_1459_arpack_crash():
    for dtype in [np.float32, np.float64]:
        # This test does not seem to catch the issue for float32,
        # but we made the same fix there, just to be sure

        N = 6
        k = 2

        np.random.seed(2301)
        A = np.random.random((N, N)).astype(dtype)
        v0 = np.array([-0.71063568258907849895, -0.83185111795729227424,
                       -0.34365925382227402451, 0.46122533684552280420,
                       -0.58001341115969040629, -0.78844877570084292984e-01],
                      dtype=dtype)

        # Should not crash:
        evals, evecs = eigs(A, k, v0=v0)


#----------------------------------------------------------------------
# sparse SVD tests

def sorted_svd(m, k, which='LM'):
    # Compute svd of a dense matrix m, and return singular vectors/values
    # sorted.
    if isspmatrix(m):
        m = m.todense()
    u, s, vh = svd(m)
    if which == 'LM':
        ii = np.argsort(s)[-k:]
    elif which == 'SM':
        ii = np.argsort(s)[:k]
    else:
        raise ValueError("unknown which=%r" % (which,))

    return u[:, ii], s[ii], vh[ii]


def svd_estimate(u, s, vh):
    return np.dot(u, np.dot(np.diag(s), vh))


def svd_test_input_check():
    x = np.array([[1, 2, 3],
                  [3, 4, 3],
                  [1, 0, 2],
                  [0, 0, 1]], float)

    assert_raises(ValueError, svds, x, k=-1)
    assert_raises(ValueError, svds, x, k=0)
    assert_raises(ValueError, svds, x, k=10)
    assert_raises(ValueError, svds, x, k=x.shape[0])
    assert_raises(ValueError, svds, x, k=x.shape[1])
    assert_raises(ValueError, svds, x.T, k=x.shape[0])
    assert_raises(ValueError, svds, x.T, k=x.shape[1])


def test_svd_simple_real():
    x = np.array([[1, 2, 3],
                  [3, 4, 3],
                  [1, 0, 2],
                  [0, 0, 1]], float)
    y = np.array([[1, 2, 3, 8],
                  [3, 4, 3, 5],
                  [1, 0, 2, 3],
                  [0, 0, 1, 0]], float)
    z = csc_matrix(x)

    for solver in [None, 'arpack', 'lobpcg']:
        for m in [x.T, x, y, z, z.T]:
            for k in range(1, min(m.shape)):
                u, s, vh = sorted_svd(m, k)
                su, ss, svh = svds(m, k, solver=solver)

                m_hat = svd_estimate(u, s, vh)
                sm_hat = svd_estimate(su, ss, svh)

                assert_array_almost_equal_nulp(m_hat, sm_hat, nulp=1000)


def test_svd_simple_complex():
    x = np.array([[1, 2, 3],
                  [3, 4, 3],
                  [1 + 1j, 0, 2],
                  [0, 0, 1]], complex)
    y = np.array([[1, 2, 3, 8 + 5j],
                  [3 - 2j, 4, 3, 5],
                  [1, 0, 2, 3],
                  [0, 0, 1, 0]], complex)
    z = csc_matrix(x)

    for solver in [None, 'arpack', 'lobpcg']:
        for m in [x, x.T.conjugate(), x.T, y, y.conjugate(), z, z.T]:
            for k in range(1, min(m.shape) - 1):
                u, s, vh = sorted_svd(m, k)
                su, ss, svh = svds(m, k, solver=solver)

                m_hat = svd_estimate(u, s, vh)
                sm_hat = svd_estimate(su, ss, svh)

                assert_array_almost_equal_nulp(m_hat, sm_hat, nulp=1000)


def test_svd_maxiter():
    # check that maxiter works as expected
    x = hilbert(6)
    # ARPACK shouldn't converge on such an ill-conditioned matrix with just
    # one iteration
    assert_raises(ArpackNoConvergence, svds, x, 1, maxiter=1, ncv=3)
    # but 100 iterations should be more than enough
    u, s, vt = svds(x, 1, maxiter=100, ncv=3)
    assert_allclose(s, [1.7], atol=0.5)


def test_svd_return():
    # check that the return_singular_vectors parameter works as expected
    x = hilbert(6)
    _, s, _ = sorted_svd(x, 2)
    ss = svds(x, 2, return_singular_vectors=False)
    assert_allclose(s, ss)


def test_svd_which():
    # check that the which parameter works as expected
    x = hilbert(6)
    for which in ['LM', 'SM']:
        _, s, _ = sorted_svd(x, 2, which=which)
        for solver in [None, 'arpack', 'lobpcg']:
            ss = svds(x, 2, which=which, return_singular_vectors=False,
                      solver=solver)
            ss.sort()
            assert_allclose(s, ss, atol=np.sqrt(1e-15))


def test_svd_v0():
    # check that the v0 parameter works as expected
    x = np.array([[1, 2, 3, 4], [5, 6, 7, 8]], float)

    for solver in [None, 'arpack', 'lobpcg']:
        u, s, vh = svds(x, 1, solver=solver)
        u2, s2, vh2 = svds(x, 1, v0=u[:, 0], solver=solver)

        assert_allclose(s, s2, atol=np.sqrt(1e-15))


def _check_svds(A, k, U, s, VH):
    n, m = A.shape

    # Check shapes.
    assert_equal(U.shape, (n, k))
    assert_equal(s.shape, (k,))
    assert_equal(VH.shape, (k, m))

    # Check that the original matrix can be reconstituted.
    A_rebuilt = (U*s).dot(VH)
    assert_equal(A_rebuilt.shape, A.shape)
    assert_allclose(A_rebuilt, A)

    # Check that U is a semi-orthogonal matrix.
    UH_U = np.dot(U.T.conj(), U)
    assert_equal(UH_U.shape, (k, k))
    assert_allclose(UH_U, np.identity(k), atol=1e-12)

    # Check that V is a semi-orthogonal matrix.
    VH_V = np.dot(VH, VH.T.conj())
    assert_equal(VH_V.shape, (k, k))
    assert_allclose(VH_V, np.identity(k), atol=1e-12)


def test_svd_LM_ones_matrix():
    # Check that svds can deal with matrix_rank less than k in LM mode.
    k = 3
    for n, m in (6, 5), (5, 5), (5, 6):
        for t in float, complex:
            A = np.ones((n, m), dtype=t)
            for solver in [None, 'arpack', 'lobpcg']:
                U, s, VH = svds(A, k, solver=solver)

                # Check some generic properties of svd.
                _check_svds(A, k, U, s, VH)

                # Check that the largest singular value is near sqrt(n*m)
                # and the other singular values have been forced to zero.
                assert_allclose(np.max(s), np.sqrt(n*m))
                assert_array_equal(sorted(s)[:-1], 0)


def test_svd_LM_zeros_matrix():
    # Check that svds can deal with matrices containing only zeros.
    k = 1
    for n, m in (3, 4), (4, 4), (4, 3):
        for t in float, complex:
            A = np.zeros((n, m), dtype=t)
            for solver in [None, 'arpack', 'lobpcg']:
                U, s, VH = svds(A, k, solver=solver)

                # Check some generic properties of svd.
                _check_svds(A, k, U, s, VH)

                # Check that the singular values are zero.
                assert_array_equal(s, 0)


def test_svd_LM_zeros_matrix_gh_3452():
    # Regression test for a github issue.
    # https://github.com/scipy/scipy/issues/3452
    # Note that for complex dype the size of this matrix is too small for k=1.
    n, m, k = 4, 2, 1
    A = np.zeros((n, m))
    for solver in [None, 'arpack', 'lobpcg']:
        U, s, VH = svds(A, k, solver=solver)

        # Check some generic properties of svd.
        _check_svds(A, k, U, s, VH)

        # Check that the singular values are zero.
        assert_array_equal(s, 0)


class CheckingLinearOperator(LinearOperator):
    def __init__(self, A):
        self.A = A
        self.dtype = A.dtype
        self.shape = A.shape

    def _matvec(self, x):
        assert_equal(max(x.shape), np.size(x))
        return self.A.dot(x)

    def _rmatvec(self, x):
        assert_equal(max(x.shape), np.size(x))
        return self.A.T.conjugate().dot(x)


def test_svd_linop():
    nmks = [(6, 7, 3),
            (9, 5, 4),
            (10, 8, 5)]

    def reorder(args):
        U, s, VH = args
        j = np.argsort(s)
        return U[:, j], s[j], VH[j, :]

    for n, m, k in nmks:
        # Test svds on a LinearOperator.
        A = np.random.RandomState(52).randn(n, m)
        L = CheckingLinearOperator(A)

        v0 = np.ones(min(A.shape))

        for solver in [None, 'arpack', 'lobpcg']:
            U1, s1, VH1 = reorder(svds(A, k, v0=v0, solver=solver))
            U2, s2, VH2 = reorder(svds(L, k, v0=v0, solver=solver))

            assert_allclose(np.abs(U1), np.abs(U2))
            assert_allclose(s1, s2)
            assert_allclose(np.abs(VH1), np.abs(VH2))
            assert_allclose(np.dot(U1, np.dot(np.diag(s1), VH1)),
                            np.dot(U2, np.dot(np.diag(s2), VH2)))

        # Try again with which="SM".
        A = np.random.RandomState(1909).randn(n, m)
        L = CheckingLinearOperator(A)

        for solver in [None, 'arpack', 'lobpcg']:
            U1, s1, VH1 = reorder(svds(A, k, which="SM", solver=solver))
            U2, s2, VH2 = reorder(svds(L, k, which="SM", solver=solver))

            assert_allclose(np.abs(U1), np.abs(U2))
            assert_allclose(s1, s2)
            assert_allclose(np.abs(VH1), np.abs(VH2))
            assert_allclose(np.dot(U1, np.dot(np.diag(s1), VH1)),
                            np.dot(U2, np.dot(np.diag(s2), VH2)))

        if k < min(n, m) - 1:
            # Complex input and explicit which="LM".
            for (dt, eps) in [(complex, 1e-7), (np.complex64, 1e-3)]:
                rng = np.random.RandomState(1648)
                A = (rng.randn(n, m) + 1j * rng.randn(n, m)).astype(dt)
                L = CheckingLinearOperator(A)

                for solver in [None, 'arpack', 'lobpcg']:
                    U1, s1, VH1 = reorder(svds(A, k, which="LM", solver=solver))
                    U2, s2, VH2 = reorder(svds(L, k, which="LM", solver=solver))

                    assert_allclose(np.abs(U1), np.abs(U2), rtol=eps)
                    assert_allclose(s1, s2, rtol=eps)
                    assert_allclose(np.abs(VH1), np.abs(VH2), rtol=eps)
                    assert_allclose(np.dot(U1, np.dot(np.diag(s1), VH1)),
                                    np.dot(U2, np.dot(np.diag(s2), VH2)),
                                    rtol=eps)


@pytest.mark.skipif(IS_PYPY, reason="Test not meaningful on PyPy")
def test_linearoperator_deallocation():
    # Check that the linear operators used by the Arpack wrappers are
    # deallocatable by reference counting -- they are big objects, so
    # Python's cyclic GC may not collect them fast enough before
    # running out of memory if eigs/eigsh are called in a tight loop.

    M_d = np.eye(10)
    M_s = csc_matrix(M_d)
    M_o = aslinearoperator(M_d)

    with assert_deallocated(lambda: arpack.SpLuInv(M_s)):
        pass
    with assert_deallocated(lambda: arpack.LuInv(M_d)):
        pass
    with assert_deallocated(lambda: arpack.IterInv(M_s)):
        pass
    with assert_deallocated(lambda: arpack.IterOpInv(M_o, None, 0.3)):
        pass
    with assert_deallocated(lambda: arpack.IterOpInv(M_o, M_o, 0.3)):
        pass


def test_svds_partial_return():
    x = np.array([[1, 2, 3],
                  [3, 4, 3],
                  [1, 0, 2],
                  [0, 0, 1]], float)
    # test vertical matrix
    z = csr_matrix(x)
    vh_full = svds(z, 2)[-1]
    vh_partial = svds(z, 2, return_singular_vectors='vh')[-1]
    dvh = np.linalg.norm(np.abs(vh_full) - np.abs(vh_partial))
    if dvh > 1e-10:
        raise AssertionError('right eigenvector matrices differ when using return_singular_vectors parameter')
    if svds(z, 2, return_singular_vectors='vh')[0] is not None:
        raise AssertionError('left eigenvector matrix was computed when it should not have been')
    # test horizontal matrix
    z = csr_matrix(x.T)
    u_full = svds(z, 2)[0]
    u_partial = svds(z, 2, return_singular_vectors='vh')[0]
    du = np.linalg.norm(np.abs(u_full) - np.abs(u_partial))
    if du > 1e-10:
        raise AssertionError('left eigenvector matrices differ when using return_singular_vectors parameter')
    if svds(z, 2, return_singular_vectors='u')[-1] is not None:
        raise AssertionError('right eigenvector matrix was computed when it should not have been')

def test_svds_wrong_eigen_type():
    # Regression test for a github issue.
    # https://github.com/scipy/scipy/issues/4590
    # Function was not checking for eigenvalue type and unintended
    # values could be returned.
    x = np.array([[1, 2, 3],
                  [3, 4, 3],
                  [1, 0, 2],
                  [0, 0, 1]], float)
    assert_raises(ValueError, svds, x, 1, which='LA')


def test_parallel_threads():
    results = []
    v0 = np.random.rand(50)

    def worker():
        x = diags([1, -2, 1], [-1, 0, 1], shape=(50, 50))
        w, v = eigs(x, k=3, v0=v0)
        results.append(w)

        w, v = eigsh(x, k=3, v0=v0)
        results.append(w)

    threads = [threading.Thread(target=worker) for k in range(10)]
    for t in threads:
        t.start()
    for t in threads:
        t.join()

    worker()

    for r in results:
        assert_allclose(r, results[-1])


def test_reentering():
    # Just some linear operator that calls eigs recursively
    def A_matvec(x):
        x = diags([1, -2, 1], [-1, 0, 1], shape=(50, 50))
        w, v = eigs(x, k=1)
        return v / w[0]
    A = LinearOperator(matvec=A_matvec, dtype=float, shape=(50, 50))

    # The Fortran code is not reentrant, so this fails (gracefully, not crashing)
    assert_raises(RuntimeError, eigs, A, k=1)
    assert_raises(RuntimeError, eigsh, A, k=1)


def test_regression_arpackng_1315():
    # Check that issue arpack-ng/#1315 is not present.
    # Adapted from arpack-ng/TESTS/bug_1315_single.c
    # If this fails, then the installed ARPACK library is faulty.

    for dtype in [np.float32, np.float64]:
        np.random.seed(1234)

        w0 = np.arange(1, 1000+1).astype(dtype)
        A = diags([w0], [0], shape=(1000, 1000))

        v0 = np.random.rand(1000).astype(dtype)
        w, v = eigs(A, k=9, ncv=2*9+1, which="LM", v0=v0)

        assert_allclose(np.sort(w), np.sort(w0[-9:]),
                        rtol=1e-4)


def test_eigs_for_k_greater():
    # Test eigs() for k beyond limits.
    A_sparse = diags([1, -2, 1], [-1, 0, 1], shape=(4, 4))  # sparse
    A = generate_matrix(4, sparse=False)
    M_dense = np.random.random((4, 4))
    M_sparse = generate_matrix(4, sparse=True)
    M_linop = aslinearoperator(M_dense)
    eig_tuple1 = eig(A, b=M_dense)
    eig_tuple2 = eig(A, b=M_sparse)

    with suppress_warnings() as sup:
        sup.filter(RuntimeWarning)

        assert_equal(eigs(A, M=M_dense, k=3), eig_tuple1)
        assert_equal(eigs(A, M=M_dense, k=4), eig_tuple1)
        assert_equal(eigs(A, M=M_dense, k=5), eig_tuple1)
        assert_equal(eigs(A, M=M_sparse, k=5), eig_tuple2)

        # M as LinearOperator
        assert_raises(TypeError, eigs, A, M=M_linop, k=3)

        # Test 'A' for different types
        assert_raises(TypeError, eigs, aslinearoperator(A), k=3)
        assert_raises(TypeError, eigs, A_sparse, k=3)


def test_eigsh_for_k_greater():
    # Test eigsh() for k beyond limits.
    A_sparse = diags([1, -2, 1], [-1, 0, 1], shape=(4, 4))  # sparse
    A = generate_matrix(4, sparse=False)
    M_dense = generate_matrix_symmetric(4, pos_definite=True)
    M_sparse = generate_matrix_symmetric(4, pos_definite=True, sparse=True)
    M_linop = aslinearoperator(M_dense)
    eig_tuple1 = eigh(A, b=M_dense)
    eig_tuple2 = eigh(A, b=M_sparse)

    with suppress_warnings() as sup:
        sup.filter(RuntimeWarning)

        assert_equal(eigsh(A, M=M_dense, k=4), eig_tuple1)
        assert_equal(eigsh(A, M=M_dense, k=5), eig_tuple1)
        assert_equal(eigsh(A, M=M_sparse, k=5), eig_tuple2)

        # M as LinearOperator
        assert_raises(TypeError, eigsh, A, M=M_linop, k=4)

        # Test 'A' for different types
        assert_raises(TypeError, eigsh, aslinearoperator(A), k=4)
        assert_raises(TypeError, eigsh, A_sparse, M=M_dense, k=4)<|MERGE_RESOLUTION|>--- conflicted
+++ resolved
@@ -300,13 +300,9 @@
         M = generate_matrix(N, hermitian=True,
                             pos_definite=True).astype('f').astype('d')
         Ac = generate_matrix(N, hermitian=True, pos_definite=True,
-<<<<<<< HEAD
                              complex_=True).astype('F').astype('D')
-=======
-                             complex=True).astype('F').astype('D')
         Mc = generate_matrix(N, hermitian=True, pos_definite=True,
-                             complex=True).astype('F').astype('D')
->>>>>>> a35d4ad8
+                             complex_=True).astype('F').astype('D')
         v0 = np.random.random(N)
 
         # standard symmetric problem
