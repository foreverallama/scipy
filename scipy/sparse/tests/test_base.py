#
# Authors: Travis Oliphant, Ed Schofield, Robert Cimrman, Nathan Bell, and others

""" Test functions for sparse matrices

"""

from __future__ import division, print_function, absolute_import

__usage__ = """
Build sparse:
  python setup.py build
Run tests if scipy is installed:
  python -c 'import scipy;scipy.sparse.test()'
Run tests if sparse is not installed:
  python tests/test_sparse.py
"""

import warnings

import numpy as np
from scipy.lib.six.moves import xrange
from numpy import arange, zeros, array, dot, matrix, asmatrix, asarray, \
                  vstack, ndarray, transpose, diag, kron, inf, conjugate, \
                  int8, ComplexWarning

import random
from numpy.testing import assert_raises, assert_equal, assert_array_equal, \
        assert_array_almost_equal, assert_almost_equal, assert_, \
        dec, TestCase, run_module_suite

import scipy.linalg

import scipy.sparse as sparse
from scipy.sparse import csc_matrix, csr_matrix, dok_matrix, \
        coo_matrix, lil_matrix, dia_matrix, bsr_matrix, \
        eye, isspmatrix, SparseEfficiencyWarning
from scipy.sparse.sputils import supported_dtypes
from scipy.sparse.linalg import splu, expm, inv

import nose

warnings.simplefilter('ignore', SparseEfficiencyWarning)
warnings.simplefilter('ignore', ComplexWarning)


#------------------------------------------------------------------------------
# Generic tests
#------------------------------------------------------------------------------

# TODO check that spmatrix( ... , copy=X ) is respected
# TODO test prune
# TODO test has_sorted_indices
class _TestCommon:
    """test common functionality shared by all sparse formats"""

    def setUp(self):
        self.dat = matrix([[1,0,0,2],[3,0,1,0],[0,2,0,0]],'d')
        self.datsp = self.spmatrix(self.dat)

    def test_empty(self):
        # create empty matrices
        assert_equal(self.spmatrix((3,3)).todense(), np.zeros((3,3)))
        assert_equal(self.spmatrix((3,3)).nnz, 0)

    def test_invalid_shapes(self):
        assert_raises(ValueError, self.spmatrix, (-1,3))
        assert_raises(ValueError, self.spmatrix, (3,-1))
        assert_raises(ValueError, self.spmatrix, (-1,-1))

    def test_repr(self):
        repr(self.datsp)

    def test_str(self):
        str(self.datsp)

    def test_empty_arithmetic(self):
        # Test manipulating empty matrices. Fails in SciPy SVN <= r1768
        shape = (5, 5)
        for mytype in [np.dtype('int32'), np.dtype('float32'),
                np.dtype('float64'), np.dtype('complex64'),
                np.dtype('complex128')]:
            a = self.spmatrix(shape, dtype=mytype)
            b = a + a
            c = 2 * a
            d = a * a.tocsc()
            e = a * a.tocsr()
            f = a * a.tocoo()
            for m in [a,b,c,d,e,f]:
                assert_equal(m.A, a.A*a.A)
                # These fail in all revisions <= r1768:
                assert_equal(m.dtype,mytype)
                assert_equal(m.A.dtype,mytype)

    def test_abs(self):
        A = matrix([[-1, 0, 17],[0, -5, 0],[1, -4, 0],[0,0,0]],'d')
        assert_equal(abs(A),abs(self.spmatrix(A)).todense())

    def test_neg(self):
        A = matrix([[-1, 0, 17],[0, -5, 0],[1, -4, 0],[0,0,0]],'d')
        assert_equal(-A,(-self.spmatrix(A)).todense())

    def test_real(self):
        D = matrix([[1 + 3j, 2 - 4j]])
        A = self.spmatrix(D)
        assert_equal(A.real.todense(),D.real)

    def test_imag(self):
        D = matrix([[1 + 3j, 2 - 4j]])
        A = self.spmatrix(D)
        assert_equal(A.imag.todense(),D.imag)

    def test_diagonal(self):
        # Does the matrix's .diagonal() method work?
        mats = []
        mats.append([[1,0,2]])
        mats.append([[1],[0],[2]])
        mats.append([[0,1],[0,2],[0,3]])
        mats.append([[0,0,1],[0,0,2],[0,3,0]])

        mats.append(kron(mats[0],[[1,2]]))
        mats.append(kron(mats[0],[[1],[2]]))
        mats.append(kron(mats[1],[[1,2],[3,4]]))
        mats.append(kron(mats[2],[[1,2],[3,4]]))
        mats.append(kron(mats[3],[[1,2],[3,4]]))
        mats.append(kron(mats[3],[[1,2,3,4]]))

        for m in mats:
            assert_equal(self.spmatrix(m).diagonal(),diag(m))

    def test_nonzero(self):
        A = array([[1, 0, 1],[0, 1, 1],[0, 0, 1]])
        Asp = self.spmatrix(A)

        A_nz = set([tuple(ij) for ij in transpose(A.nonzero())])
        Asp_nz = set([tuple(ij) for ij in transpose(Asp.nonzero())])

        assert_equal(A_nz, Asp_nz)

    def test_getrow(self):
        assert_array_equal(self.datsp.getrow(1).todense(), self.dat[1,:])
        assert_array_equal(self.datsp.getrow(-1).todense(), self.dat[-1,:])

    def test_getcol(self):
        assert_array_equal(self.datsp.getcol(1).todense(), self.dat[:,1])
        assert_array_equal(self.datsp.getcol(-1).todense(), self.dat[:,-1])

    def test_sum(self):
        # Does the matrix's .sum(axis=...) method work?
        assert_array_equal(self.dat.sum(), self.datsp.sum())
        assert_array_equal(self.dat.sum(axis=None), self.datsp.sum(axis=None))
        assert_array_equal(self.dat.sum(axis=0), self.datsp.sum(axis=0))
        assert_array_equal(self.dat.sum(axis=1), self.datsp.sum(axis=1))

    def test_mean(self):
        # Does the matrix's .mean(axis=...) method work?
        assert_array_equal(self.dat.mean(), self.datsp.mean())
        assert_array_equal(self.dat.mean(axis=None), self.datsp.mean(axis=None))
        assert_array_equal(self.dat.mean(axis=0), self.datsp.mean(axis=0))
        assert_array_equal(self.dat.mean(axis=1), self.datsp.mean(axis=1))

    def test_expm(self):
        M = array([[1, 0, 2], [0, 0, 3], [-4, 5, 6]], float)
        sM = self.spmatrix(M, shape=(3,3), dtype=float)
        Mexp = scipy.linalg.expm(M)
        sMexp = expm(sM).todense()
        assert_array_almost_equal((sMexp - Mexp), zeros((3, 3)))

        N = array([[3., 0., 1.], [0., 2., 0.], [0., 0., 0.]])
        sN = self.spmatrix(N, shape=(3,3), dtype=float)
        Nexp = scipy.linalg.expm(N)
        sNexp = expm(sN).todense()
        assert_array_almost_equal((sNexp - Nexp), zeros((3, 3)))

    def test_inv(self):
        M = array([[1, 0, 2], [0, 0, 3], [-4, 5, 6]], float)
        sM = self.spmatrix(M, shape=(3,3), dtype=float)
        sMinv = inv(sM)
        assert_array_almost_equal(sMinv.dot(sM).todense(), np.eye(3))

    def test_from_array(self):
        A = array([[1,0,0],[2,3,4],[0,5,0],[0,0,0]])
        assert_array_equal(self.spmatrix(A).toarray(), A)

        A = array([[1.0 + 3j, 0, 0],
                   [0, 2.0 + 5, 0],
                   [0, 0, 0]])
        assert_array_equal(self.spmatrix(A).toarray(), A)
        with warnings.catch_warnings():
            warnings.simplefilter("ignore", category=np.ComplexWarning)
            assert_array_equal(self.spmatrix(A, dtype='int16').toarray(), A.astype('int16'))

    def test_from_matrix(self):
        A = matrix([[1,0,0],[2,3,4],[0,5,0],[0,0,0]])
        assert_array_equal(self.spmatrix(A).todense(), A)

        A = matrix([[1.0 + 3j, 0, 0],
                    [0, 2.0 + 5, 0],
                    [0, 0, 0]])
        assert_array_equal(self.spmatrix(A).toarray(), A)
        with warnings.catch_warnings():
            warnings.simplefilter("ignore", category=np.ComplexWarning)
            assert_array_equal(self.spmatrix(A, dtype='int16').toarray(), A.astype('int16'))

    def test_from_list(self):
        A = [[1,0,0],[2,3,4],[0,5,0],[0,0,0]]
        assert_array_equal(self.spmatrix(A).todense(), A)

        A = [[1.0 + 3j, 0, 0],
             [0, 2.0 + 5, 0],
             [0, 0, 0]]
        assert_array_equal(self.spmatrix(A).toarray(), array(A))
        with warnings.catch_warnings():
            warnings.simplefilter("ignore", category=np.ComplexWarning)
            assert_array_equal(self.spmatrix(A, dtype='int16').todense(), array(A).astype('int16'))

    def test_from_sparse(self):
        D = array([[1,0,0],[2,3,4],[0,5,0],[0,0,0]])
        S = csr_matrix(D)
        assert_array_equal(self.spmatrix(S).toarray(), D)
        S = self.spmatrix(D)
        assert_array_equal(self.spmatrix(S).toarray(), D)

        with warnings.catch_warnings():
            warnings.simplefilter("ignore", category=np.ComplexWarning)
            D = array([[1.0 + 3j, 0, 0],
                       [0, 2.0 + 5, 0],
                       [0, 0, 0]])
            S = csr_matrix(D)
            assert_array_equal(self.spmatrix(S).toarray(), D)
            assert_array_equal(self.spmatrix(S, dtype='int16').toarray(), D.astype('int16'))
            S = self.spmatrix(D)
            assert_array_equal(self.spmatrix(S).toarray(), D)
            assert_array_equal(self.spmatrix(S, dtype='int16').toarray(), D.astype('int16'))

    # def test_array(self):
    #    """test array(A) where A is in sparse format"""
    #    assert_equal( array(self.datsp), self.dat )

    def test_todense(self):
        # Check C-contiguous (default).
        chk = self.datsp.todense()
        assert_array_equal(chk, self.dat)
        assert_(chk.flags.c_contiguous)
        assert_(not chk.flags.f_contiguous)
        # Check C-contiguous (with arg).
        chk = self.datsp.todense(order='C')
        assert_array_equal(chk, self.dat)
        assert_(chk.flags.c_contiguous)
        assert_(not chk.flags.f_contiguous)
        # Check F-contiguous (with arg).
        chk = self.datsp.todense(order='F')
        assert_array_equal(chk, self.dat)
        assert_(not chk.flags.c_contiguous)
        assert_(chk.flags.f_contiguous)
        # Check with out argument (array).
        out = np.zeros(self.datsp.shape, dtype=self.datsp.dtype)
        chk = self.datsp.todense(out=out)
        assert_array_equal(self.dat, out)
        assert_array_equal(self.dat, chk)
        assert_(chk.base is out)
        # Check with out array (matrix).
        out = np.asmatrix(np.zeros(self.datsp.shape, dtype=self.datsp.dtype))
        chk = self.datsp.todense(out=out)
        assert_array_equal(self.dat, out)
        assert_array_equal(self.dat, chk)
        assert_(chk is out)
        a = matrix([1.,2.,3.])
        dense_dot_dense = a * self.dat
        check = a * self.datsp.todense()
        assert_array_equal(dense_dot_dense, check)
        b = matrix([1.,2.,3.,4.]).T
        dense_dot_dense = self.dat * b
        check2 = self.datsp.todense() * b
        assert_array_equal(dense_dot_dense, check2)

    def test_toarray(self):
        # Check C-contiguous (default).
        dat = asarray(self.dat)
        chk = self.datsp.toarray()
        assert_array_equal(chk, dat)
        assert_(chk.flags.c_contiguous)
        assert_(not chk.flags.f_contiguous)
        # Check C-contiguous (with arg).
        chk = self.datsp.toarray(order='C')
        assert_array_equal(chk, dat)
        assert_(chk.flags.c_contiguous)
        assert_(not chk.flags.f_contiguous)
        # Check F-contiguous (with arg).
        chk = self.datsp.toarray(order='F')
        assert_array_equal(chk, dat)
        assert_(not chk.flags.c_contiguous)
        assert_(chk.flags.f_contiguous)
        # Check with output arg.
        out = np.zeros(self.datsp.shape, dtype=self.datsp.dtype)
        self.datsp.toarray(out=out)
        assert_array_equal(chk, dat)
        # Check that things are fine when we don't initialize with zeros.
        out[...] = 1.
        self.datsp.toarray(out=out)
        assert_array_equal(chk, dat)
        a = array([1.,2.,3.])
        dense_dot_dense = dot(a, dat)
        check = dot(a, self.datsp.toarray())
        assert_array_equal(dense_dot_dense, check)
        b = array([1.,2.,3.,4.])
        dense_dot_dense = dot(dat, b)
        check2 = dot(self.datsp.toarray(), b)
        assert_array_equal(dense_dot_dense, check2)

    def test_astype(self):
        D = array([[1.0 + 3j, 0, 0],
                   [0, 2.0 + 5, 0],
                   [0, 0, 0]])
        S = self.spmatrix(D)

        with warnings.catch_warnings():
            warnings.simplefilter("ignore", category=np.ComplexWarning)

            for x in supported_dtypes:
                assert_equal(S.astype(x).dtype, D.astype(x).dtype)  # correct type
                assert_equal(S.astype(x).toarray(), D.astype(x))        # correct values
                assert_equal(S.astype(x).format, S.format)           # format preserved

    def test_asfptype(self):
        A = self.spmatrix(arange(6,dtype='int32').reshape(2,3))

        assert_equal(A.dtype, np.dtype('int32'))
        assert_equal(A.asfptype().dtype, np.dtype('float64'))
        assert_equal(A.asfptype().format, A.format)
        assert_equal(A.astype('int16').asfptype().dtype, np.dtype('float32'))
        assert_equal(A.astype('complex128').asfptype().dtype, np.dtype('complex128'))

        B = A.asfptype()
        C = B.asfptype()
        assert_(B is C)

    def test_mul_scalar(self):
        assert_array_equal(self.dat*2,(self.datsp*2).todense())
        assert_array_equal(self.dat*17.3,(self.datsp*17.3).todense())

    def test_rmul_scalar(self):
        assert_array_equal(2*self.dat,(2*self.datsp).todense())
        assert_array_equal(17.3*self.dat,(17.3*self.datsp).todense())

    def test_add(self):
        a = self.dat.copy()
        a[0,2] = 2.0
        b = self.datsp
        c = b + a
        assert_array_equal(c,[[2,0,2,4],[6,0,2,0],[0,4,0,0]])

    def test_radd(self):
        a = self.dat.copy()
        a[0,2] = 2.0
        b = self.datsp
        c = a + b
        assert_array_equal(c,[[2,0,2,4],[6,0,2,0],[0,4,0,0]])

    def test_sub(self):
        assert_array_equal((self.datsp - self.datsp).todense(),[[0,0,0,0],[0,0,0,0],[0,0,0,0]])

        A = self.spmatrix(matrix([[1,0,0,4],[-1,0,0,0],[0,8,0,-5]],'d'))
        assert_array_equal((self.datsp - A).todense(),self.dat - A.todense())
        assert_array_equal((A - self.datsp).todense(),A.todense() - self.dat)

    def test_rsub(self):
        assert_array_equal((self.dat - self.datsp),[[0,0,0,0],[0,0,0,0],[0,0,0,0]])
        assert_array_equal((self.datsp - self.dat),[[0,0,0,0],[0,0,0,0],[0,0,0,0]])

        A = self.spmatrix(matrix([[1,0,0,4],[-1,0,0,0],[0,8,0,-5]],'d'))
        assert_array_equal((self.dat - A),self.dat - A.todense())
        assert_array_equal((A - self.dat),A.todense() - self.dat)
        assert_array_equal(A.todense() - self.datsp,A.todense() - self.dat)
        assert_array_equal(self.datsp - A.todense(),self.dat - A.todense())

    def test_add0(self):
        # Adding 0 to a sparse matrix
        assert_array_equal((self.datsp + 0).todense(), self.dat)
        # use sum (which takes 0 as a starting value)
        sumS = sum([k * self.datsp for k in range(1, 3)])
        sumD = sum([k * self.dat for k in range(1, 3)])
        assert_almost_equal(sumS.todense(), sumD)

    def test_elementwise_multiply(self):
        # real/real
        A = array([[4,0,9],[2,-3,5]])
        B = array([[0,7,0],[0,-4,0]])
        Asp = self.spmatrix(A)
        Bsp = self.spmatrix(B)
        assert_almost_equal(Asp.multiply(Bsp).todense(), A*B)  # sparse/sparse
        assert_almost_equal(Asp.multiply(B), A*B)  # sparse/dense

        # complex/complex
        C = array([[1-2j,0+5j,-1+0j],[4-3j,-3+6j,5]])
        D = array([[5+2j,7-3j,-2+1j],[0-1j,-4+2j,9]])
        Csp = self.spmatrix(C)
        Dsp = self.spmatrix(D)
        assert_almost_equal(Csp.multiply(Dsp).todense(), C*D)  # sparse/sparse
        assert_almost_equal(Csp.multiply(D), C*D)  # sparse/dense

        # real/complex
<<<<<<< HEAD
        assert_almost_equal(Asp.multiply(Dsp).todense(), A*D)  # sparse/sparse
        assert_almost_equal(Asp.multiply(D), A*D)  # sparse/dense
=======
        assert_almost_equal( Asp.multiply(Dsp).todense(), A*D) #sparse/sparse
        assert_almost_equal( Asp.multiply(D),             A*D) #sparse/dense

    def test_elementwise_multiply_broadcast(self):
        A = array([4])
        B = array([[-9]])
        C = array([1,-1,0])
        D = array([[7,9,-9]])
        E = array([[3],[2],[1]])
        F = array([[8,6,3],[-4,3,2],[6,6,6]])
        G = [1, 2, 3]

        # Rank 1 arrays can't be cast as spmatrices (A and C) so leave
        # them out.
        Bsp = self.spmatrix(B)
        Dsp = self.spmatrix(D)
        Esp = self.spmatrix(E)
        Fsp = self.spmatrix(F)

        matrices = [A, B, C, D, E, F, G]
        spmatrices = [Bsp, Dsp, Esp, Fsp]
        # sparse/sparse
        for i in spmatrices:
            for j in spmatrices:
                try:
                    dense_mult = np.multiply(i.todense(), j.todense())
                except ValueError:
                    assert_raises(ValueError, i.multiply, j)
                    continue
                sp_mult = i.multiply(j)
                if isspmatrix(sp_mult):
                    assert_almost_equal(sp_mult.todense(), dense_mult)
                else:
                    assert_almost_equal(sp_mult, dense_mult)

        # sparse/dense
        for i in spmatrices:
            for j in matrices:
                try:
                    dense_mult = np.multiply(i.todense(), j)
                except ValueError:
                    assert_raises(ValueError, i.multiply, j)
                    continue
                sp_mult = i.multiply(j)
                if isspmatrix(sp_mult):
                    assert_almost_equal(sp_mult.todense(), dense_mult)
                else:
                    assert_almost_equal(sp_mult, dense_mult)
>>>>>>> 39e13adc

    def test_elementwise_divide(self):
        expected = [[1,0,0,1],[1,0,1,0],[0,1,0,0]]
        assert_array_equal((self.datsp / self.datsp).todense(),expected)

        denom = self.spmatrix(matrix([[1,0,0,4],[-1,0,0,0],[0,8,0,-5]],'d'))
        res = matrix([[1,0,0,0.5],[-3,0,inf,0],[0,0.25,0,0]],'d')
        assert_array_equal((self.datsp / denom).todense(),res)

        # complex
        A = array([[1-2j,0+5j,-1+0j],[4-3j,-3+6j,5]])
        B = array([[5+2j,7-3j,-2+1j],[0-1j,-4+2j,9]])
        Asp = self.spmatrix(A)
        Bsp = self.spmatrix(B)
        assert_almost_equal((Asp / Bsp).todense(), A/B)

    def test_pow(self):
        A = matrix([[1,0,2,0],[0,3,4,0],[0,5,0,0],[0,6,7,8]])
        B = self.spmatrix(A)

        for exponent in [0,1,2,3]:
            assert_array_equal((B**exponent).todense(),A**exponent)

        # invalid exponents
        for exponent in [-1, 2.2, 1 + 3j]:
            self.assertRaises(Exception, B.__pow__, exponent)

        # nonsquare matrix
        B = self.spmatrix(A[:3,:])
        self.assertRaises(Exception, B.__pow__, 1)

    def test_rmatvec(self):
        M = self.spmatrix(matrix([[3,0,0],[0,1,0],[2,0,3.0],[2,3,0]]))
        assert_array_almost_equal([1,2,3,4]*M, dot([1,2,3,4], M.toarray()))
        row = matrix([[1,2,3,4]])
        assert_array_almost_equal(row*M, row*M.todense())

    def test_small_multiplication(self):
        # test that A*x works for x with shape () (1,) and (1,1)
        A = self.spmatrix([[1],[2],[3]])

        assert_(isspmatrix(A * array(1)))
        assert_equal((A * array(1)).todense(), [[1],[2],[3]])
        assert_equal(A * array([1]), array([1,2,3]))
        assert_equal(A * array([[1]]), array([[1],[2],[3]]))

    def test_matvec(self):
        M = self.spmatrix(matrix([[3,0,0],[0,1,0],[2,0,3.0],[2,3,0]]))
        col = matrix([1,2,3]).T
        assert_array_almost_equal(M * col, M.todense() * col)

        # check result dimensions (ticket #514)
        assert_equal((M * array([1,2,3])).shape,(4,))
        assert_equal((M * array([[1],[2],[3]])).shape,(4,1))
        assert_equal((M * matrix([[1],[2],[3]])).shape,(4,1))

        # check result type
        assert_(isinstance(M * array([1,2,3]), ndarray))
        assert_(isinstance(M * matrix([1,2,3]).T, matrix))

        # ensure exception is raised for improper dimensions
        bad_vecs = [array([1,2]), array([1,2,3,4]), array([[1],[2]]),
                    matrix([1,2,3]), matrix([[1],[2]])]
        for x in bad_vecs:
            assert_raises(ValueError, M.__mul__, x)

        # Should this be supported or not?!
        # flat = array([1,2,3])
        # assert_array_almost_equal(M*flat, M.todense()*flat)
        # Currently numpy dense matrices promote the result to a 1x3 matrix,
        # whereas sparse matrices leave the result as a rank-1 array.  Which
        # is preferable?

        # Note: the following command does not work.  Both NumPy matrices
        # and spmatrices should raise exceptions!
        # assert_array_almost_equal(M*[1,2,3], M.todense()*[1,2,3])

        # The current relationship between sparse matrix products and array
        # products is as follows:
        assert_array_almost_equal(M*array([1,2,3]), dot(M.A,[1,2,3]))
        assert_array_almost_equal(M*[[1],[2],[3]], asmatrix(dot(M.A,[1,2,3])).T)
        # Note that the result of M * x is dense if x has a singleton dimension.

        # Currently M.matvec(asarray(col)) is rank-1, whereas M.matvec(col)
        # is rank-2.  Is this desirable?

    def test_matmat_sparse(self):
        a = matrix([[3,0,0],[0,1,0],[2,0,3.0],[2,3,0]])
        a2 = array([[3,0,0],[0,1,0],[2,0,3.0],[2,3,0]])
        b = matrix([[0,1],[1,0],[0,2]],'d')
        asp = self.spmatrix(a)
        bsp = self.spmatrix(b)
        assert_array_almost_equal((asp*bsp).todense(), a*b)
        assert_array_almost_equal(asp*b, a*b)
        assert_array_almost_equal(a*bsp, a*b)
        assert_array_almost_equal(a2*bsp, a*b)

        # Now try performing cross-type multplication:
        csp = bsp.tocsc()
        c = b
        assert_array_almost_equal((asp*csp).todense(), a*c)
        assert_array_almost_equal(asp*c, a*c)

        assert_array_almost_equal(a*csp, a*c)
        assert_array_almost_equal(a2*csp, a*c)
        csp = bsp.tocsr()
        assert_array_almost_equal((asp*csp).todense(), a*c)
        assert_array_almost_equal(asp*c, a*c)

        assert_array_almost_equal(a*csp, a*c)
        assert_array_almost_equal(a2*csp, a*c)
        csp = bsp.tocoo()
        assert_array_almost_equal((asp*csp).todense(), a*c)
        assert_array_almost_equal(asp*c, a*c)

        assert_array_almost_equal(a*csp, a*c)
        assert_array_almost_equal(a2*csp, a*c)

        # Test provided by Andy Fraser, 2006-03-26
        L = 30
        frac = .3
        random.seed(0)  # make runs repeatable
        A = zeros((L,2))
        for i in xrange(L):
            for j in xrange(2):
                r = random.random()
                if r < frac:
                    A[i,j] = r/frac

        A = self.spmatrix(A)
        B = A*A.T
        assert_array_almost_equal(B.todense(), A.todense() * A.T.todense())
        assert_array_almost_equal(B.todense(), A.todense() * A.todense().T)

        # check dimension mismatch  2x2 times 3x2
        A = self.spmatrix([[1,2],[3,4]])
        B = self.spmatrix([[1,2],[3,4],[5,6]])
        assert_raises(ValueError, A.__mul__, B)

    def test_matmat_dense(self):
        a = matrix([[3,0,0],[0,1,0],[2,0,3.0],[2,3,0]])
        asp = self.spmatrix(a)

        # check both array and matrix types
        bs = [array([[1,2],[3,4],[5,6]]), matrix([[1,2],[3,4],[5,6]])]

        for b in bs:
            result = asp*b
            assert_(isinstance(result, type(b)))
            assert_equal(result.shape, (4,2))
            assert_equal(result, dot(a,b))

    def test_sparse_format_conversions(self):
        A = sparse.kron([[1,0,2],[0,3,4],[5,0,0]], [[1,2],[0,3]])
        D = A.todense()
        A = self.spmatrix(A)

        for format in ['bsr','coo','csc','csr','dia','dok','lil']:
            a = A.asformat(format)
            assert_equal(a.format,format)
            assert_array_equal(a.todense(), D)

            b = self.spmatrix(D+3j).asformat(format)
            assert_equal(b.format,format)
            assert_array_equal(b.todense(), D+3j)

            c = eval(format + '_matrix')(A)
            assert_equal(c.format,format)
            assert_array_equal(c.todense(), D)

    def test_tobsr(self):
        x = array([[1,0,2,0],[0,0,0,0],[0,0,4,5]])
        y = array([[0,1,2],[3,0,5]])
        A = kron(x,y)
        Asp = self.spmatrix(A)
        for format in ['bsr']:
            fn = getattr(Asp, 'to' + format)

            for X in [1, 2, 3, 6]:
                for Y in [1, 2, 3, 4, 6, 12]:
                    assert_equal(fn(blocksize=(X,Y)).todense(), A)

    def test_transpose(self):
        a = self.datsp.transpose()
        b = self.dat.transpose()
        assert_array_equal(a.todense(), b)
        assert_array_equal(a.transpose().todense(), self.dat)

        assert_array_equal(self.spmatrix((3,4)).T.todense(), zeros((4,3)))

    def test_add_dense(self):
        # adding a dense matrix to a sparse matrix
        sum1 = self.dat + self.datsp
        assert_array_equal(sum1, 2*self.dat)
        sum2 = self.datsp + self.dat
        assert_array_equal(sum2, 2*self.dat)

    def test_sub_dense(self):
        # subtracting a dense matrix to/from a sparse matrix
        sum1 = 3*self.dat - self.datsp
        assert_array_equal(sum1, 2*self.dat)
        sum2 = 3*self.datsp - self.dat
        assert_array_equal(sum2, 2*self.dat)

    def test_copy(self):
        # Check whether the copy=True and copy=False keywords work
        A = self.datsp

        # check that copy preserves format
        assert_equal(A.copy().format, A.format)
        assert_equal(A.__class__(A,copy=True).format, A.format)
        assert_equal(A.__class__(A,copy=False).format, A.format)

        assert_equal(A.copy().todense(), A.todense())
        assert_equal(A.__class__(A,copy=True).todense(), A.todense())
        assert_equal(A.__class__(A,copy=False).todense(), A.todense())

        # check that XXX_matrix.toXXX() works
        toself = getattr(A,'to' + A.format)
        assert_equal(toself().format, A.format)
        assert_equal(toself(copy=True).format, A.format)
        assert_equal(toself(copy=False).format, A.format)

        assert_equal(toself().todense(), A.todense())
        assert_equal(toself(copy=True).todense(), A.todense())
        assert_equal(toself(copy=False).todense(), A.todense())

        # check whether the data is copied?
        # TODO: deal with non-indexable types somehow
        B = A.copy()
        try:
            B[0,0] += 1
            assert_(B[0,0] != A[0,0])
        except NotImplementedError:
            # not all sparse matrices can be indexed
            pass
        except TypeError:
            # not all sparse matrices can be indexed
            pass

    # test that __iter__ is compatible with NumPy matrix
    def test_iterator(self):
        B = np.matrix(np.arange(50).reshape(5, 10))
        A = self.spmatrix(B)

        for x, y in zip(A, B):
            assert_equal(x.todense(), y)

    # Eventually we'd like to allow matrix products between dense
    # and sparse matrices using the normal dot() function:
    # def test_dense_dot_sparse(self):
    #    a = array([1.,2.,3.])
    #    dense_dot_dense = dot(a, self.dat)
    #    dense_dot_sparse = dot(a, self.datsp)
    #    assert_array_equal(dense_dot_dense, dense_dot_sparse)

    # def test_sparse_dot_dense(self):
    #    b = array([1.,2.,3.,4.])
    #    dense_dot_dense = dot(self.dat, b)
    #    dense_dot_sparse = dot(self.datsp, b)
    #    assert_array_equal(dense_dot_dense, dense_dot_sparse)


class _TestInplaceArithmetic:
    def test_imul_scalar(self):
        a = self.datsp.copy()
        a *= 2
        assert_array_equal(self.dat*2,a.todense())

        a = self.datsp.copy()
        a *= 17.3
        assert_array_equal(self.dat*17.3,a.todense())

    def test_idiv_scalar(self):
        a = self.datsp.copy()
        a /= 2
        assert_array_equal(self.dat/2,a.todense())

        a = self.datsp.copy()
        a /= 17.3
        assert_array_equal(self.dat/17.3,a.todense())


class _TestGetSet:
    def test_getelement(self):
        D = array([[1,0,0],
                   [4,3,0],
                   [0,2,0],
                   [0,0,0]])
        A = self.spmatrix(D)

        M,N = D.shape

        for i in range(-M, M):
            for j in range(-N, N):
                assert_equal(A[i,j], D[i,j])

        for ij in [(0,3),(-1,3),(4,0),(4,3),(4,-1)]:
            assert_raises(IndexError, A.__getitem__, ij)

    def test_setelement(self):
        A = self.spmatrix((3,4))
        A[0, 0] = 0  # bug 870
        A[1, 2] = 4.0
        A[0, 1] = 3
        A[2, 0] = 2.0
        A[0,-1] = 8
        A[-1,-2] = 7
        A[0, 1] = 5
        assert_array_equal(A.todense(),[[0,5,0,8],[0,0,4,0],[2,0,7,0]])

        for ij in [(0,4),(-1,4),(3,0),(3,4),(3,-1)]:
            assert_raises(IndexError, A.__setitem__, ij, 123.0)

        for v in [[1,2,3], array([1,2,3])]:
            assert_raises(ValueError, A.__setitem__, (0,0), v)

        for v in [3j]:
            assert_raises(TypeError, A.__setitem__, (0,0), v)

    def test_scalar_assign_2(self):
        n, m = (5, 10)

        def _test_set(i, j, nitems):
            msg = "%r ; %r ; %r" % (i, j, nitems)
            A = self.spmatrix((n, m))
            A[i, j] = 1
            assert_almost_equal(A.sum(), nitems, err_msg=msg)
            assert_almost_equal(A[i, j], 1, err_msg=msg)

        # [i,j]
        for i, j in [(2, 3), (-1, 8), (-1, -2), (array(-1), -2), (-1, array(-2)),
                     (array(-1), array(-2))]:
            _test_set(i, j, 1)

    def test_index_scalar_assign(self):
        A = self.spmatrix((5, 5))
        B = np.zeros((5, 5))
        for C in [A, B]:
            C[0,1] = 1
            C[3,0] = 4
            C[3,0] = 9
        assert_array_equal(A.toarray(), B)


class _TestSolve:
    def test_solve(self):
        # Test whether the lu_solve command segfaults, as reported by Nils
        # Wagner for a 64-bit machine, 02 March 2005 (EJS)
        n = 20
        np.random.seed(0)  # make tests repeatable
        A = zeros((n,n), dtype=complex)
        x = np.random.rand(n)
        y = np.random.rand(n-1)+1j*np.random.rand(n-1)
        r = np.random.rand(n)
        for i in range(len(x)):
            A[i,i] = x[i]
        for i in range(len(y)):
            A[i,i+1] = y[i]
            A[i+1,i] = conjugate(y[i])
        A = self.spmatrix(A)
        x = splu(A).solve(r)
        assert_almost_equal(A*x,r)


class _TestSlicing:
    def test_get_horiz_slice(self):
        B = asmatrix(arange(50.).reshape(5,10))
        A = self.spmatrix(B)
        assert_array_equal(B[1,:], A[1,:].todense())
        assert_array_equal(B[1,2:5], A[1,2:5].todense())

        C = matrix([[1, 2, 1], [4, 0, 6], [0, 0, 0], [0, 0, 1]])
        D = self.spmatrix(C)
        assert_array_equal(C[1, 1:3], D[1, 1:3].todense())

        # Now test slicing when a row contains only zeros
        E = matrix([[1, 2, 1], [4, 0, 0], [0, 0, 0], [0, 0, 1]])
        F = self.spmatrix(E)
        assert_array_equal(E[1, 1:3], F[1, 1:3].todense())
        assert_array_equal(E[2, -2:], F[2, -2:].A)

        # The following should raise exceptions:
        assert_raises(IndexError, A.__getitem__, (slice(None), 11))
        assert_raises(IndexError, A.__getitem__, (6, slice(3, 7)))

    def test_get_vert_slice(self):
        B = asmatrix(arange(50.).reshape(5,10))
        A = self.spmatrix(B)
        assert_array_equal(B[2:5,0], A[2:5,0].todense())
        assert_array_equal(B[:,1], A[:,1].todense())

        C = matrix([[1, 2, 1], [4, 0, 6], [0, 0, 0], [0, 0, 1]])
        D = self.spmatrix(C)
        assert_array_equal(C[1:3, 1], D[1:3, 1].todense())
        assert_array_equal(C[:, 2], D[:, 2].todense())

        # Now test slicing when a column contains only zeros
        E = matrix([[1, 0, 1], [4, 0, 0], [0, 0, 0], [0, 0, 1]])
        F = self.spmatrix(E)
        assert_array_equal(E[:, 1], F[:, 1].todense())
        assert_array_equal(E[-2:, 2], F[-2:, 2].todense())

        # The following should raise exceptions:
        assert_raises(IndexError, A.__getitem__, (slice(None), 11))
        assert_raises(IndexError, A.__getitem__, (6, slice(3, 7)))

    def test_get_slices(self):
        B = asmatrix(arange(50.).reshape(5,10))
        A = self.spmatrix(B)
        assert_array_equal(A[2:5,0:3].todense(), B[2:5,0:3])
        assert_array_equal(A[1:,:-1].todense(), B[1:,:-1])
        assert_array_equal(A[:-1,1:].todense(), B[:-1,1:])

        # Now test slicing when a column contains only zeros
        E = matrix([[1, 0, 1], [4, 0, 0], [0, 0, 0], [0, 0, 1]])
        F = self.spmatrix(E)
        assert_array_equal(E[1:2, 1:2], F[1:2, 1:2].todense())
        assert_array_equal(E[:, 1:], F[:, 1:].todense())

    def test_non_unit_stride_2d_indexing(self):
        # Regression test -- used to silently ignore the stride.
        v0 = np.random.rand(50, 50)
        try:
            v = self.spmatrix(v0)[0:25:2, 2:30:3]
        except ValueError:
            # if unsupported
            raise nose.SkipTest("feature not implemented")

        assert_array_equal(v.todense(),
                           v0[0:25:2, 2:30:3])

    def test_slicing_2(self):
        B = asmatrix(arange(50).reshape(5,10))
        A = self.spmatrix(B)

        # [i,j]
        assert_equal(A[2,3], B[2,3])
        assert_equal(A[-1,8], B[-1,8])
        assert_equal(A[-1,-2],B[-1,-2])
        assert_equal(A[array(-1),-2],B[-1,-2])
        assert_equal(A[-1,array(-2)],B[-1,-2])
        assert_equal(A[array(-1),array(-2)],B[-1,-2])

        # [i,1:2]
        assert_equal(A[2,:].todense(), B[2,:])
        assert_equal(A[2,5:-2].todense(),B[2,5:-2])
        assert_equal(A[array(2),5:-2].todense(),B[2,5:-2])

        # [1:2,j]
        assert_equal(A[:,2].todense(), B[:,2])
        assert_equal(A[3:4,9].todense(), B[3:4,9])
        assert_equal(A[1:4,-5].todense(),B[1:4,-5])
        assert_equal(A[2:-1,3].todense(),B[2:-1,3])
        assert_equal(A[2:-1,array(3)].todense(),B[2:-1,3])

        # [1:2,1:2]
        assert_equal(A[1:2,1:2].todense(),B[1:2,1:2])
        assert_equal(A[4:,3:].todense(), B[4:,3:])
        assert_equal(A[:4,:5].todense(), B[:4,:5])
        assert_equal(A[2:-1,:5].todense(),B[2:-1,:5])

        # [i]
        assert_equal(A[1,:].todense(), B[1,:])
        assert_equal(A[-2,:].todense(),B[-2,:])
        assert_equal(A[array(-2),:].todense(),B[-2,:])

        # [1:2]
        assert_equal(A[1:4].todense(), B[1:4])
        assert_equal(A[1:-2].todense(),B[1:-2])

        # Check bug reported by Robert Cimrman:
        # http://thread.gmane.org/gmane.comp.python.scientific.devel/7986
        s = slice(int8(2),int8(4),None)
        assert_equal(A[s,:].todense(), B[2:4,:])
        assert_equal(A[:,s].todense(), B[:,2:4])

    def test_slicing_3(self):
        B = asmatrix(arange(50).reshape(5,10))
        A = self.spmatrix(B)

        s_ = np.s_
        slices = [s_[:2], s_[1:2], s_[3:], s_[3::2],
                  s_[8:3:-1], s_[4::-2], s_[:5:-1],
                  0, 1, s_[:], s_[1:5], -1, -2, -5,
                  array(-1), np.int8(-3)]

        for j, a in enumerate(slices):
            x = A[a]
            y = B[a]
            if y.shape == ():
                assert_equal(x, y, repr(a))
            else:
                if x.size == 0 and y.size == 0:
                    pass
                else:
                    assert_array_equal(x.todense(), y, repr(a))

        for i, a in enumerate(slices):
            for j, b in enumerate(slices):
                x = A[a,b]
                y = B[a,b]

                if b == np.array(-1) and isinstance(b, np.ndarray):
                    # Bug in np.matrix
                    # https://github.com/numpy/numpy/issues/3110
                    y = B[a,-1]

                if y.shape == ():
                    assert_equal(x, y, repr((a, b)))
                else:
                    if x.size == 0 and y.size == 0:
                        pass
                    else:
                        assert_array_equal(x.todense(), y, repr((a, b)))


class _TestSlicingAssign:
    def test_slice_scalar_assign(self):
        A = self.spmatrix((5, 5))
        B = np.zeros((5, 5))
        for C in [A, B]:
            C[0:1,1] = 1
            C[3:0,0] = 4
            C[3:4,0] = 9
            C[0,4:] = 1
            C[3::-1,4:] = 9
        assert_array_equal(A.toarray(), B)

    def test_slice_assign_2(self):
        n, m = (5, 10)

        def _test_set(i, j):
            msg = "i=%r; j=%r" % (i, j)
            A = self.spmatrix((n, m))
            A[i, j] = 1
            B = np.zeros((n, m))
            B[i, j] = 1
            assert_array_almost_equal(A.todense(), B, err_msg=msg)
        # [i,1:2]
        for i, j in [(2, slice(3)), (2, slice(None, 10, 4)), (2, slice(5, -2)),
                     (array(2), slice(5, -2))]:
            _test_set(i, j)

    def test_self_self_assignment(self):
        # Tests whether a row of one lil_matrix can be assigned to
        # another.
        B = self.spmatrix((4,3))
        B[0,0] = 2
        B[1,2] = 7
        B[2,1] = 3
        B[3,0] = 10

        A = B / 10
        B[0,:] = A[0,:]
        assert_array_equal(A[0,:].A, B[0,:].A)

        A = B / 10
        B[:,:] = A[:1,:1]
        assert_equal(A[0,0], B[3,2])

        A = B / 10
        B[:-1,0] = A[0,:].T
        assert_array_equal(A[0,:].A.T, B[:-1,0].A)

    def test_slice_assignment(self):
        B = self.spmatrix((4,3))
        B[0,0] = 5
        B[1,2] = 3
        B[2,1] = 7

        expected = array([[10,0,0],
                          [0,0,6],
                          [0,14,0],
                          [0,0,0]])

        B[:,:] = B+B
        assert_array_equal(B.todense(),expected)

        block = [[1,0],[0,4]]
        B[:2,:2] = csc_matrix(array(block))
        assert_array_equal(B.todense()[:2,:2],block)

    def test_set_slice(self):
        A = self.spmatrix((5,10))
        B = matrix(zeros((5,10), float))

        s_ = np.s_
        slices = [s_[:2], s_[1:2], s_[3:], s_[3::2],
                  s_[8:3:-1], s_[4::-2], s_[:5:-1],
                  0, 1, s_[:], s_[1:5], -1, -2, -5,
                  array(-1), np.int8(-3)]

        for j, a in enumerate(slices):
            A[a] = j
            B[a] = j
            assert_array_equal(A.todense(), B, repr(a))

        for i, a in enumerate(slices):
            for j, b in enumerate(slices):
                A[a,b] = 10*i + 1000*(j+1)
                B[a,b] = 10*i + 1000*(j+1)
                assert_array_equal(A.todense(), B, repr((a, b)))

        A[0, 1:10:2] = xrange(1,10,2)
        B[0, 1:10:2] = xrange(1,10,2)
        assert_array_equal(A.todense(), B)
        A[1:5:2,0] = np.array(range(1,5,2))[:,None]
        B[1:5:2,0] = np.array(range(1,5,2))[:,None]
        assert_array_equal(A.todense(), B)

        # The next commands should raise exceptions
        assert_raises(ValueError, A.__setitem__, (0, 0), list(range(100)))
        assert_raises(ValueError, A.__setitem__, (0, 0), arange(100))
        assert_raises(ValueError, A.__setitem__, (0, slice(None)),
                      list(range(100)))
        assert_raises(ValueError, A.__setitem__, (slice(None), 1),
                      list(range(100)))
        assert_raises(ValueError, A.__setitem__, (slice(None), 1), A.copy())
        assert_raises(ValueError, A.__setitem__,
                      ([[1, 2, 3], [0, 3, 4]], [1, 2, 3]), [1, 2, 3, 4])
        assert_raises(ValueError, A.__setitem__,
                      ([[1, 2, 3], [0, 3, 4], [4, 1, 3]],
                       [[1, 2, 4], [0, 1, 3]]), [2, 3, 4])


class _TestFancyIndexing:
    """Tests fancy indexing features.  The tests for any matrix formats
    that implement these features should derive from this class.
    """

    def test_bad_index(self):
        A = self.spmatrix(np.zeros([5, 5]))
        assert_raises((IndexError, ValueError, TypeError), A.__getitem__, "foo")
        assert_raises((IndexError, ValueError, TypeError), A.__getitem__, (2, "foo"))

    def test_fancy_indexing(self):
        B = asmatrix(arange(50).reshape(5,10))
        A = self.spmatrix(B)

        def todense(a):
            if isinstance(a, np.ndarray):
                return a
            return a.todense()

        # [i]
        assert_equal(A[[1,3]].todense(), B[[1,3]])

        # [i,[1,2]]
        assert_equal(A[3,[1,3]].todense(), B[3,[1,3]])
        assert_equal(A[-1,[2,-5]].todense(),B[-1,[2,-5]])
        assert_equal(A[array(-1),[2,-5]].todense(),B[-1,[2,-5]])
        assert_equal(A[-1,array([2,-5])].todense(),B[-1,[2,-5]])
        assert_equal(A[array(-1),array([2,-5])].todense(),B[-1,[2,-5]])

        # [1:2,[1,2]]
        assert_equal(A[:,[2,8,3,-1]].todense(),B[:,[2,8,3,-1]])
        assert_equal(A[3:4,[9]].todense(), B[3:4,[9]])
        assert_equal(A[1:4,[-1,-5]].todense(), B[1:4,[-1,-5]])
        assert_equal(A[1:4,array([-1,-5])].todense(), B[1:4,[-1,-5]])

        # [[1,2],j]
        assert_equal(A[[1,3],3].todense(), B[[1,3],3])
        assert_equal(A[[2,-5],-4].todense(), B[[2,-5],-4])
        assert_equal(A[array([2,-5]),-4].todense(), B[[2,-5],-4])
        assert_equal(A[[2,-5],array(-4)].todense(), B[[2,-5],-4])
        assert_equal(A[array([2,-5]),array(-4)].todense(), B[[2,-5],-4])

        # [[1,2],1:2]
        assert_equal(A[[1,3],:].todense(), B[[1,3],:])
        assert_equal(A[[2,-5],8:-1].todense(),B[[2,-5],8:-1])
        assert_equal(A[array([2,-5]),8:-1].todense(),B[[2,-5],8:-1])

        # [[1,2],[1,2]]
        assert_equal(todense(A[[1,3],[2,4]]), B[[1,3],[2,4]])
        assert_equal(todense(A[[-1,-3],[2,-4]]), B[[-1,-3],[2,-4]])
        assert_equal(todense(A[array([-1,-3]),[2,-4]]), B[[-1,-3],[2,-4]])
        assert_equal(todense(A[[-1,-3],array([2,-4])]), B[[-1,-3],[2,-4]])
        assert_equal(todense(A[array([-1,-3]),array([2,-4])]), B[[-1,-3],[2,-4]])

        # [[[1],[2]],[1,2]]
        assert_equal(A[[[1],[3]],[2,4]].todense(), B[[[1],[3]],[2,4]])
        assert_equal(A[[[-1],[-3],[-2]],[2,-4]].todense(),B[[[-1],[-3],[-2]],[2,-4]])
        assert_equal(A[array([[-1],[-3],[-2]]),[2,-4]].todense(),B[[[-1],[-3],[-2]],[2,-4]])
        assert_equal(A[[[-1],[-3],[-2]],array([2,-4])].todense(),B[[[-1],[-3],[-2]],[2,-4]])
        assert_equal(A[array([[-1],[-3],[-2]]),array([2,-4])].todense(),B[[[-1],[-3],[-2]],[2,-4]])

        # [[1,2]]
        assert_equal(A[[1,3]].todense(), B[[1,3]])
        assert_equal(A[[-1,-3]].todense(),B[[-1,-3]])
        assert_equal(A[array([-1,-3])].todense(),B[[-1,-3]])

        # [[1,2],:][:,[1,2]]
        assert_equal(A[[1,3],:][:,[2,4]].todense(), B[[1,3],:][:,[2,4]])
        assert_equal(A[[-1,-3],:][:,[2,-4]].todense(), B[[-1,-3],:][:,[2,-4]])
        assert_equal(A[array([-1,-3]),:][:,array([2,-4])].todense(), B[[-1,-3],:][:,[2,-4]])

        # [:,[1,2]][[1,2],:]
        assert_equal(A[:,[1,3]][[2,4],:].todense(), B[:,[1,3]][[2,4],:])
        assert_equal(A[:,[-1,-3]][[2,-4],:].todense(), B[:,[-1,-3]][[2,-4],:])
        assert_equal(A[:,array([-1,-3])][array([2,-4]),:].todense(), B[:,[-1,-3]][[2,-4],:])

        # Check bug reported by Robert Cimrman:
        # http://thread.gmane.org/gmane.comp.python.scientific.devel/7986
        s = slice(int8(2),int8(4),None)
        assert_equal(A[s,:].todense(), B[2:4,:])
        assert_equal(A[:,s].todense(), B[:,2:4])

    def test_fancy_indexing_randomized(self):
        random.seed(1234)  # make runs repeatable

        NUM_SAMPLES = 50
        M = 6
        N = 4

        D = np.asmatrix(np.random.rand(M,N))
        D = np.multiply(D, D > 0.5)

        I = np.random.random_integers(-M + 1, M - 1, size=NUM_SAMPLES)
        J = np.random.random_integers(-N + 1, N - 1, size=NUM_SAMPLES)

        S = self.spmatrix(D)

        SIJ = S[I,J]
        if isspmatrix(SIJ):
            SIJ = SIJ.todense()
        assert_equal(SIJ, D[I,J])

        I_bad = I + M
        J_bad = J - N

        assert_raises(IndexError, S.__getitem__, (I_bad,J))
        assert_raises(IndexError, S.__getitem__, (I,J_bad))

    def test_fancy_indexing_boolean(self):
        random.seed(1234)  # make runs repeatable

        B = asmatrix(arange(50).reshape(5,10))
        A = self.spmatrix(B)

        I = np.array(np.random.randint(0, 2, size=5), dtype=bool)
        J = np.array(np.random.randint(0, 2, size=10), dtype=bool)
        X = np.array(np.random.randint(0, 2, size=(5, 10)), dtype=bool)

        assert_equal(A[I].todense(), B[I])
        assert_equal(A[:,J].todense(), B[:, J])
        assert_equal(A[X].todense(), B[X])
        assert_equal(A[B > 9].todense(), B[B > 9])

        I = np.array([True, False, True, True, False])
        J = np.array([False, True, True, False, True])

        assert_equal(A[I, J].todense(), B[I, J])

        Z = np.array(np.random.randint(0, 2, size=(5, 11)), dtype=bool)
        Y = np.array(np.random.randint(0, 2, size=(6, 10)), dtype=bool)

        assert_raises(IndexError, A.__getitem__, Z)
        assert_raises(IndexError, A.__getitem__, Y)
        assert_raises(ValueError, A.__getitem__, (X, 1))


class _TestFancyIndexingAssign:
    def test_bad_index_assign(self):
        A = self.spmatrix(np.zeros([5, 5]))
        assert_raises((IndexError, ValueError, TypeError), A.__setitem__, "foo", 2)
        assert_raises((IndexError, ValueError, TypeError), A.__setitem__, (2, "foo"), 5)

    def test_fancy_indexing_set(self):
        n, m = (5, 10)

        def _test_set_slice(i, j):
            A = self.spmatrix((n, m))
            A[i, j] = 1
            B = asmatrix(np.zeros((n, m)))
            B[i, j] = 1
            assert_array_almost_equal(A.todense(), B)
        # [1:2,1:2]
        for i, j in [((2, 3, 4), slice(None, 10, 4)),
                     (np.arange(3), slice(5, -2)),
                     (slice(2, 5), slice(5, -2))]:
            _test_set_slice(i, j)
        for i, j in [(np.arange(3), np.arange(3)), ((0, 3, 4), (1, 2, 4))]:
            _test_set_slice(i, j)

    def test_sequence_assignment(self):
        A = self.spmatrix((4,3))
        B = self.spmatrix(eye(3,4))

        i0 = [0,1,2]
        i1 = (0,1,2)
        i2 = array(i0)

        A[0,i0] = B[i0,0].T
        A[1,i1] = B[i1,1].T
        A[2,i2] = B[i2,2].T
        assert_array_equal(A.todense(),B.T.todense())

        # column slice
        A = self.spmatrix((2,3))
        A[1,1:3] = [10,20]
        assert_array_equal(A.todense(), [[0,0,0],[0,10,20]])

        # row slice
        A = self.spmatrix((3,2))
        A[1:3,1] = [[10],[20]]
        assert_array_equal(A.todense(), [[0,0],[0,10],[0,20]])

        # both slices
        A = self.spmatrix((3,3))
        B = asmatrix(np.zeros((3,3)))
        for C in [A, B]:
            C[[0,1,2], [0,1,2]] = [4,5,6]
        assert_array_equal(A.toarray(), B)

        # both slices (2)
        A = self.spmatrix((4, 3))
        A[(1, 2, 3), (0, 1, 2)] = [1, 2, 3]
        assert_almost_equal(A.sum(), 6)
        B = asmatrix(np.zeros((4, 3)))
        B[(1, 2, 3), (0, 1, 2)] = [1, 2, 3]
        assert_array_equal(A.todense(), B)


class _TestFancyMultidim:
    def test_fancy_indexing_ndarray(self):
        sets = [
            (np.array([[1], [2], [3]]), np.array([3, 4, 2])),
            (np.array([[1], [2], [3]]), np.array([[3, 4, 2]])),
            (np.array([[1, 2, 3]]), np.array([[3], [4], [2]])),
            (np.array([1, 2, 3]), np.array([[3], [4], [2]])),
            (np.array([[1, 2, 3], [3, 4, 2]]),
             np.array([[5, 6, 3], [2, 3, 1]]))
            ]
        # These inputs generate 3-D outputs
        #    (np.array([[[1], [2], [3]], [[3], [4], [2]]]),
        #     np.array([[[5], [6], [3]], [[2], [3], [1]]])),

        for I, J in sets:
            np.random.seed(1234)
            D = np.asmatrix(np.random.rand(5, 7))
            S = self.spmatrix(D)

            SIJ = S[I,J]
            if isspmatrix(SIJ):
                SIJ = SIJ.todense()
            assert_equal(SIJ, D[I,J])

            I_bad = I + 5
            J_bad = J + 7

            assert_raises(IndexError, S.__getitem__, (I_bad,J))
            assert_raises(IndexError, S.__getitem__, (I,J_bad))

            # This would generate 3-D arrays -- not supported
            assert_raises(IndexError, S.__getitem__, ([I, I], slice(None)))
            assert_raises(IndexError, S.__getitem__, (slice(None), [J, J]))


class _TestFancyMultidimAssign:
    def test_fancy_assign_ndarray(self):
        np.random.seed(1234)

        D = np.asmatrix(np.random.rand(5, 7))
        S = self.spmatrix(D)
        X = np.random.rand(2, 3)

        I = np.array([[1, 2, 3], [3, 4, 2]])
        J = np.array([[5, 6, 3], [2, 3, 1]])

        S[I,J] = X
        D[I,J] = X
        assert_equal(S.todense(), D)

        I_bad = I + 5
        J_bad = J + 7

        C = [1, 2, 3]

        S[I,J] = C
        D[I,J] = C
        assert_equal(S.todense(), D)

        S[I,J] = 3
        D[I,J] = 3
        assert_equal(S.todense(), D)

        assert_raises(IndexError, S.__setitem__, (I_bad,J), C)
        assert_raises(IndexError, S.__setitem__, (I,J_bad), C)

    def test_fancy_indexing_multidim_set(self):
        n, m = (5, 10)

        def _test_set_slice(i, j):
            A = self.spmatrix((n, m))
            A[i, j] = 1
            B = asmatrix(np.zeros((n, m)))
            B[i, j] = 1
            assert_array_almost_equal(A.todense(), B)
        # [[[1, 2], [1, 2]], [1, 2]]
        for i, j in [(np.array([[1, 2], [1, 3]]), [1, 3]),
                        (np.array([0, 4]), [[0, 3], [1, 2]]),
                        ([[1, 2, 3], [0, 2, 4]], [[0, 4, 3], [4, 1, 2]])]:
            _test_set_slice(i, j)

    def test_fancy_assign_list(self):
        np.random.seed(1234)

        D = np.asmatrix(np.random.rand(5, 7))
        S = self.spmatrix(D)
        X = np.random.rand(2, 3)

        I = [[1, 2, 3], [3, 4, 2]]
        J = [[5, 6, 3], [2, 3, 1]]

        S[I,J] = X
        D[I,J] = X
        assert_equal(S.todense(), D)

        I_bad = [[ii + 5 for ii in i] for i in I]
        J_bad = [[jj + 7 for jj in j] for j in J]
        C = [1, 2, 3]

        S[I,J] = C
        D[I,J] = C
        assert_equal(S.todense(), D)

        S[I,J] = 3
        D[I,J] = 3
        assert_equal(S.todense(), D)

        assert_raises(IndexError, S.__setitem__, (I_bad,J), C)
        assert_raises(IndexError, S.__setitem__, (I,J_bad), C)

    def test_fancy_assign_slice(self):
        np.random.seed(1234)

        D = np.asmatrix(np.random.rand(5, 7))
        S = self.spmatrix(D)
        X = np.random.rand(2, 3)

        I = [[1, 2, 3], [3, 4, 2]]
        J = [[5, 6, 3], [2, 3, 1]]

        I_bad = [[ii + 5 for ii in i] for i in I]
        J_bad = [[jj + 7 for jj in j] for j in J]

        C = [1, 2, 3, 4, 5, 6, 7]
        assert_raises(IndexError, S.__setitem__, (I_bad, slice(None)), C)
        assert_raises(IndexError, S.__setitem__, (slice(None), J_bad), C)


class _TestArithmetic:
    """
    Test real/complex arithmetic
    """
    def __arith_init(self):
        # these can be represented exactly in FP (so arithmetic should be exact)
        self.__A = matrix([[-1.5, 6.5, 0, 2.25, 0, 0],
                         [3.125, -7.875, 0.625, 0, 0, 0],
                         [0, 0, -0.125, 1.0, 0, 0],
                         [0, 0, 8.375, 0, 0, 0]],'float64')
        self.__B = matrix([[0.375, 0, 0, 0, -5, 2.5],
                         [14.25, -3.75, 0, 0, -0.125, 0],
                         [0, 7.25, 0, 0, 0, 0],
                         [18.5, -0.0625, 0, 0, 0, 0]],'complex128')
        self.__B.imag = matrix([[1.25, 0, 0, 0, 6, -3.875],
                              [2.25, 4.125, 0, 0, 0, 2.75],
                              [0, 4.125, 0, 0, 0, 0],
                              [-0.0625, 0, 0, 0, 0, 0]],'float64')

        # fractions are all x/16ths
        assert_array_equal((self.__A*16).astype('int32'),16*self.__A)
        assert_array_equal((self.__B.real*16).astype('int32'),16*self.__B.real)
        assert_array_equal((self.__B.imag*16).astype('int32'),16*self.__B.imag)

        self.__Asp = self.spmatrix(self.__A)
        self.__Bsp = self.spmatrix(self.__B)

    def test_add_sub(self):
        self.__arith_init()

        # basic tests
        assert_array_equal((self.__Asp+self.__Bsp).todense(),self.__A+self.__B)

        # check conversions
        for x in supported_dtypes:
            A = self.__A.astype(x)
            Asp = self.spmatrix(A)
            for y in supported_dtypes:
                if not np.issubdtype(y, np.complexfloating):
                    B = self.__B.real.astype(y)
                else:
                    B = self.__B.astype(y)
                Bsp = self.spmatrix(B)

                # addition
                D1 = A + B
                S1 = Asp + Bsp

                assert_equal(S1.dtype,D1.dtype)
                assert_array_equal(S1.todense(),D1)
                assert_array_equal(Asp + B,D1)          # check sparse + dense
                assert_array_equal(A + Bsp,D1)          # check dense + sparse

                # subtraction
                D1 = A - B
                S1 = Asp - Bsp

                assert_equal(S1.dtype,D1.dtype)
                assert_array_equal(S1.todense(),D1)
                assert_array_equal(Asp - B,D1)          # check sparse - dense
                assert_array_equal(A - Bsp,D1)          # check dense - sparse

    def test_mu(self):
        self.__arith_init()

        # basic tests
        assert_array_equal((self.__Asp*self.__Bsp.T).todense(),self.__A*self.__B.T)

        for x in supported_dtypes:
            A = self.__A.astype(x)
            Asp = self.spmatrix(A)
            for y in supported_dtypes:
                if np.issubdtype(y, np.complexfloating):
                    B = self.__B.astype(y)
                else:
                    B = self.__B.real.astype(y)
                Bsp = self.spmatrix(B)

                D1 = A * B.T
                S1 = Asp * Bsp.T

                assert_array_equal(S1.todense(),D1)
                assert_equal(S1.dtype,D1.dtype)


class _TestMinMax(object):
    def test_minmax(self):
        for dtype in [np.float32, np.float64, np.int32, np.int64]:
            D = np.arange(20, dtype=dtype).reshape(5,4)

            X = self.spmatrix(D)
            assert_equal(X.min(), 0)
            assert_equal(X.max(), 19)
            assert_equal(X.min().dtype, dtype)
            assert_equal(X.max().dtype, dtype)

            D *= -1
            X = self.spmatrix(D)
            assert_equal(X.min(), -19)
            assert_equal(X.max(), 0)

            D += 5
            X = self.spmatrix(D)
            assert_equal(X.min(), -14)
            assert_equal(X.max(), 5)

        # try a fully dense matrix
        X = self.spmatrix(np.arange(1, 10).reshape(3, 3))
        assert_equal(X.min(), 1)
        assert_equal(X.min().dtype, X.dtype)

        X = -X
        assert_equal(X.max(), -1)

        # and a fully sparse matrix
        Z = self.spmatrix(np.zeros(1))
        assert_equal(Z.min(), 0)
        assert_equal(Z.max(), 0)
        assert_equal(Z.max().dtype, Z.dtype)

        # another test
        D = np.arange(20, dtype=float).reshape(5,4)
        D[0:2, :] = 0
        X = self.spmatrix(D)
        assert_equal(X.min(), 0)
        assert_equal(X.max(), 19)


#------------------------------------------------------------------------------
# Tailored base class for generic tests
#------------------------------------------------------------------------------

def _possibly_unimplemented(cls, require=True):
    """
    Construct a class that either runs tests as usual (require=True),
    or each method raises SkipTest if it encounters a common error.
    """
    if require:
        return cls
    else:
        def wrap(fc):
            def wrapper(*a, **kw):
                try:
                    return fc(*a, **kw)
                except (NotImplementedError, TypeError, ValueError,
                        IndexError, AttributeError):
                    raise nose.SkipTest("feature not implemented")

            wrapper.__name__ = fc.__name__
            return wrapper

        new_dict = dict(cls.__dict__)
        for name, func in cls.__dict__.items():
            if name.startswith('test_'):
                new_dict[name] = wrap(func)
        return type(cls.__name__ + "NotImplemented",
                    cls.__bases__,
                    new_dict)


def sparse_test_class(getset=True, slicing=True, slicing_assign=True,
                      fancy_indexing=True, fancy_assign=True,
                      fancy_multidim_indexing=True, fancy_multidim_assign=True,
                      minmax=True):
    """
    Construct a base class, optionally converting some of the tests in
    the suite to check that the feature is not implemented.
    """
    bases = (_TestCommon,
             _possibly_unimplemented(_TestGetSet, getset),
             _TestSolve,
             _TestInplaceArithmetic,
             _TestArithmetic,
             _possibly_unimplemented(_TestSlicing, slicing),
             _possibly_unimplemented(_TestSlicingAssign, slicing_assign),
             _possibly_unimplemented(_TestFancyIndexing, fancy_indexing),
             _possibly_unimplemented(_TestFancyIndexingAssign,
                                     fancy_assign),
             _possibly_unimplemented(_TestFancyMultidim,
                                     fancy_indexing and fancy_multidim_indexing),
             _possibly_unimplemented(_TestFancyMultidimAssign,
                                     fancy_multidim_assign and fancy_assign),
             _possibly_unimplemented(_TestMinMax, minmax),
             TestCase)

    # check that test names do not clash
    names = {}
    for cls in bases:
        for name in cls.__dict__:
            if not name.startswith('test_'):
                continue
            old_cls = names.get(name)
            if old_cls is not None:
                raise ValueError("Test class %s overloads test %s defined in %s" % (
                    cls.__name__, name, old_cls.__name__))
            names[name] = cls

    return type("TestBase", bases, {})


#------------------------------------------------------------------------------
# Matrix class based tests
#------------------------------------------------------------------------------

class TestCSR(sparse_test_class(slicing_assign=False, fancy_assign=False,
                                fancy_multidim_indexing=False)):
    spmatrix = csr_matrix

    def test_constructor1(self):
        b = matrix([[0,4,0],
                   [3,0,0],
                   [0,2,0]],'d')
        bsp = csr_matrix(b)
        assert_array_almost_equal(bsp.data,[4,3,2])
        assert_array_equal(bsp.indices,[1,0,1])
        assert_array_equal(bsp.indptr,[0,1,2,3])
        assert_equal(bsp.getnnz(),3)
        assert_equal(bsp.getformat(),'csr')
        assert_array_equal(bsp.todense(),b)

    def test_constructor2(self):
        b = zeros((6,6),'d')
        b[3,4] = 5
        bsp = csr_matrix(b)
        assert_array_almost_equal(bsp.data,[5])
        assert_array_equal(bsp.indices,[4])
        assert_array_equal(bsp.indptr,[0,0,0,0,1,1,1])
        assert_array_almost_equal(bsp.todense(),b)

    def test_constructor3(self):
        b = matrix([[1,0],
                   [0,2],
                   [3,0]],'d')
        bsp = csr_matrix(b)
        assert_array_almost_equal(bsp.data,[1,2,3])
        assert_array_equal(bsp.indices,[0,1,0])
        assert_array_equal(bsp.indptr,[0,1,2,3])
        assert_array_almost_equal(bsp.todense(),b)

### currently disabled
##    def test_constructor4(self):
##        """try using int64 indices"""
##        data = arange( 6 ) + 1
##        col = array( [1, 2, 1, 0, 0, 2], dtype='int64' )
##        ptr = array( [0, 2, 4, 6], dtype='int64' )
##
##        a = csr_matrix( (data, col, ptr), shape = (3,3) )
##
##        b = matrix([[0,1,2],
##                    [4,3,0],
##                    [5,0,6]],'d')
##
##        assert_equal(a.indptr.dtype,numpy.dtype('int64'))
##        assert_equal(a.indices.dtype,numpy.dtype('int64'))
##        assert_array_equal(a.todense(),b)

    def test_constructor4(self):
        # using (data, ij) format
        row = array([2, 3, 1, 3, 0, 1, 3, 0, 2, 1, 2])
        col = array([0, 1, 0, 0, 1, 1, 2, 2, 2, 2, 1])
        data = array([6., 10., 3., 9., 1., 4.,
                              11., 2., 8., 5., 7.])

        ij = vstack((row,col))
        csr = csr_matrix((data,ij),(4,3))
        assert_array_equal(arange(12).reshape(4,3),csr.todense())

    def test_constructor5(self):
        # infer dimensions from arrays
        indptr = array([0,1,3,3])
        indices = array([0,5,1,2])
        data = array([1,2,3,4])
        csr = csr_matrix((data, indices, indptr))
        assert_array_equal(csr.shape,(3,6))

    def test_sort_indices(self):
        data = arange(5)
        indices = array([7, 2, 1, 5, 4])
        indptr = array([0, 3, 5])
        asp = csr_matrix((data, indices, indptr), shape=(2,10))
        bsp = asp.copy()
        asp.sort_indices()
        assert_array_equal(asp.indices,[1, 2, 7, 4, 5])
        assert_array_equal(asp.todense(),bsp.todense())

    def test_eliminate_zeros(self):
        data = array([1, 0, 0, 0, 2, 0, 3, 0])
        indices = array([1, 2, 3, 4, 5, 6, 7, 8])
        indptr = array([0, 3, 8])
        asp = csr_matrix((data, indices, indptr), shape=(2,10))
        bsp = asp.copy()
        asp.eliminate_zeros()
        assert_array_equal(asp.nnz, 3)
        assert_array_equal(asp.data,[1, 2, 3])
        assert_array_equal(asp.todense(),bsp.todense())

    def test_ufuncs(self):
        X = csr_matrix(np.arange(20).reshape(4, 5) / 20.)
        for f in ["sin", "tan", "arcsin", "arctan", "sinh", "tanh",
                  "arcsinh", "arctanh", "rint", "sign", "expm1", "log1p",
                  "deg2rad", "rad2deg", "floor", "ceil", "trunc", "sqrt"]:
            assert_equal(hasattr(csr_matrix, f), True)
            X2 = getattr(X, f)()
            assert_equal(X.shape, X2.shape)
            assert_array_equal(X.indices, X2.indices)
            assert_array_equal(X.indptr, X2.indptr)
            assert_array_equal(X2.toarray(), getattr(np, f)(X.toarray()))

    def test_unsorted_arithmetic(self):
        data = arange(5)
        indices = array([7, 2, 1, 5, 4])
        indptr = array([0, 3, 5])
        asp = csr_matrix((data, indices, indptr), shape=(2,10))
        data = arange(6)
        indices = array([8, 1, 5, 7, 2, 4])
        indptr = array([0, 2, 6])
        bsp = csr_matrix((data, indices, indptr), shape=(2,10))
        assert_equal((asp + bsp).todense(), asp.todense() + bsp.todense())

    def test_fancy_indexing_broadcast(self):
        # broadcasting indexing mode is supported
        I = np.array([[1], [2], [3]])
        J = np.array([3, 4, 2])

        np.random.seed(1234)
        D = np.asmatrix(np.random.rand(5, 7))
        S = self.spmatrix(D)

        SIJ = S[I,J]
        if isspmatrix(SIJ):
            SIJ = SIJ.todense()
        assert_equal(SIJ, D[I,J])

    @dec.knownfailureif(True, "CSR not implemented")
    def test_slicing_3(self):
        pass

    @dec.knownfailureif(True, "CSR not implemented")
    def test_fancy_indexing_boolean(self):
        pass


class TestCSC(sparse_test_class(slicing_assign=False, fancy_assign=False,
                                fancy_multidim_indexing=False)):
    spmatrix = csc_matrix

    def test_constructor1(self):
        b = matrix([[1,0,0,0],[0,0,1,0],[0,2,0,3]],'d')
        bsp = csc_matrix(b)
        assert_array_almost_equal(bsp.data,[1,2,1,3])
        assert_array_equal(bsp.indices,[0,2,1,2])
        assert_array_equal(bsp.indptr,[0,1,2,3,4])
        assert_equal(bsp.getnnz(),4)
        assert_equal(bsp.shape,b.shape)
        assert_equal(bsp.getformat(),'csc')

    def test_constructor2(self):
        b = zeros((6,6),'d')
        b[2,4] = 5
        bsp = csc_matrix(b)
        assert_array_almost_equal(bsp.data,[5])
        assert_array_equal(bsp.indices,[2])
        assert_array_equal(bsp.indptr,[0,0,0,0,0,1,1])

    def test_constructor3(self):
        b = matrix([[1,0],[0,0],[0,2]],'d')
        bsp = csc_matrix(b)
        assert_array_almost_equal(bsp.data,[1,2])
        assert_array_equal(bsp.indices,[0,2])
        assert_array_equal(bsp.indptr,[0,1,2])

    def test_constructor4(self):
        # using (data, ij) format
        row = array([2, 3, 1, 3, 0, 1, 3, 0, 2, 1, 2])
        col = array([0, 1, 0, 0, 1, 1, 2, 2, 2, 2, 1])
        data = array([6., 10., 3., 9., 1., 4.,
                              11., 2., 8., 5., 7.])

        ij = vstack((row,col))
        csc = csc_matrix((data,ij),(4,3))
        assert_array_equal(arange(12).reshape(4,3),csc.todense())

    def test_constructor5(self):
        # infer dimensions from arrays
        indptr = array([0,1,3,3])
        indices = array([0,5,1,2])
        data = array([1,2,3,4])
        csc = csc_matrix((data, indices, indptr))
        assert_array_equal(csc.shape,(6,3))

    def test_eliminate_zeros(self):
        data = array([1, 0, 0, 0, 2, 0, 3, 0])
        indices = array([1, 2, 3, 4, 5, 6, 7, 8])
        indptr = array([0, 3, 8])
        asp = csc_matrix((data, indices, indptr), shape=(10,2))
        bsp = asp.copy()
        asp.eliminate_zeros()
        assert_array_equal(asp.nnz, 3)
        assert_array_equal(asp.data,[1, 2, 3])
        assert_array_equal(asp.todense(),bsp.todense())

    def test_sort_indices(self):
        data = arange(5)
        row = array([7, 2, 1, 5, 4])
        ptr = [0, 3, 5]
        asp = csc_matrix((data, row, ptr), shape=(10,2))
        bsp = asp.copy()
        asp.sort_indices()
        assert_array_equal(asp.indices,[1, 2, 7, 4, 5])
        assert_array_equal(asp.todense(),bsp.todense())

    def test_ufuncs(self):
        X = csc_matrix(np.arange(21).reshape(7, 3) / 21.)
        for f in ["sin", "tan", "arcsin", "arctan", "sinh", "tanh",
                  "arcsinh", "arctanh", "rint", "sign", "expm1", "log1p",
                  "deg2rad", "rad2deg", "floor", "ceil", "trunc", "sqrt"]:
            assert_equal(hasattr(csr_matrix, f), True)
            X2 = getattr(X, f)()
            assert_equal(X.shape, X2.shape)
            assert_array_equal(X.indices, X2.indices)
            assert_array_equal(X.indptr, X2.indptr)
            assert_array_equal(X2.toarray(), getattr(np, f)(X.toarray()))

    def test_unsorted_arithmetic(self):
        data = arange(5)
        indices = array([7, 2, 1, 5, 4])
        indptr = array([0, 3, 5])
        asp = csc_matrix((data, indices, indptr), shape=(10,2))
        data = arange(6)
        indices = array([8, 1, 5, 7, 2, 4])
        indptr = array([0, 2, 6])
        bsp = csc_matrix((data, indices, indptr), shape=(10,2))
        assert_equal((asp + bsp).todense(), asp.todense() + bsp.todense())

    def test_fancy_indexing_broadcast(self):
        # broadcasting indexing mode is supported
        I = np.array([[1], [2], [3]])
        J = np.array([3, 4, 2])

        np.random.seed(1234)
        D = np.asmatrix(np.random.rand(5, 7))
        S = self.spmatrix(D)

        SIJ = S[I,J]
        if isspmatrix(SIJ):
            SIJ = SIJ.todense()
        assert_equal(SIJ, D[I,J])

    ##
    ## TODO: CSC fails the following tests by producing invalid results
    ##

    @dec.knownfailureif(True, "CSC bug")
    def test_fancy_indexing_ndarray(self):
        pass

    @dec.knownfailureif(True, "CSC not implemented")
    def test_slicing_3(self):
        pass

    @dec.knownfailureif(True, "CSC not implemented")
    def test_fancy_indexing_boolean(self):
        pass


class TestDOK(sparse_test_class(slicing=False,
                                slicing_assign=False,
                                fancy_indexing=False,
                                fancy_assign=False,
                                minmax=False)):
    spmatrix = dok_matrix

    def test_mult(self):
        A = dok_matrix((10,10))
        A[0,3] = 10
        A[5,6] = 20
        D = A*A.T
        E = A*A.H
        assert_array_equal(D.A, E.A)

    def test_add_nonzero(self):
        A = self.spmatrix((3,2))
        A[0,1] = -10
        A[2,0] = 20
        A = A + 10
        B = matrix([[10, 0], [10, 10], [30, 10]])
        assert_array_equal(A.todense(), B)

    def test_convert(self):
        # Test provided by Andrew Straw.  Fails in SciPy <= r1477.
        (m, n) = (6, 7)
        a = dok_matrix((m, n))

        # set a few elements, but none in the last column
        a[2,1] = 1
        a[0,2] = 2
        a[3,1] = 3
        a[1,5] = 4
        a[4,3] = 5
        a[4,2] = 6

        # assert that the last column is all zeros
        assert_array_equal(a.toarray()[:,n-1], zeros(m,))

        # make sure it still works for CSC format
        csc = a.tocsc()
        assert_array_equal(csc.toarray()[:,n-1], zeros(m,))

        # now test CSR
        (m, n) = (n, m)
        b = a.transpose()
        assert_equal(b.shape, (m, n))
        # assert that the last row is all zeros
        assert_array_equal(b.toarray()[m-1,:], zeros(n,))

        # make sure it still works for CSR format
        csr = b.tocsr()
        assert_array_equal(csr.toarray()[m-1,:], zeros(n,))

    def test_ctor(self):
        caught = 0
        # Empty ctor
        assert_raises(TypeError, dok_matrix)

        # Dense ctor
        b = matrix([[1,0,0,0],[0,0,1,0],[0,2,0,3]],'d')
        A = dok_matrix(b)
        assert_equal(b.dtype, A.dtype)
        assert_equal(A.todense(), b)

        # Sparse ctor
        c = csr_matrix(b)
        assert_equal(A.todense(), c.todense())

        data = [[0, 1, 2], [3, 0, 0]]
        d = dok_matrix(data, dtype=np.float32)
        assert_equal(d.dtype, np.float32)
        da = d.toarray()
        assert_equal(da.dtype, np.float32)
        assert_array_equal(da, data)

    def test_resize(self):
        # A couple basic tests of the resize() method.
        #
        # resize(shape) resizes the array in-place.
        a = dok_matrix((5,5))
        a[:,0] = 1
        a.resize((2,2))
        expected1 = array([[1,0],[1,0]])
        assert_array_equal(a.todense(), expected1)
        a.resize((3,2))
        expected2 = array([[1,0],[1,0],[0,0]])
        assert_array_equal(a.todense(), expected2)

    def test_ticket1160(self):
        # Regression test for ticket #1160.
        a = dok_matrix((3,3))
        a[0,0] = 0
        # This assert would fail, because the above assignment would
        # incorrectly call __set_item__ even though the value was 0.
        assert_((0,0) not in a.keys(), "Unexpected entry (0,0) in keys")

        # Slice assignments were also affected.
        b = dok_matrix((3,3))
        b[:,0] = 0
        assert_(len(b.keys()) == 0, "Unexpected entries in keys")

    ##
    ## TODO: The DOK matrix currently returns invalid results rather
    ##       than raising errors in some indexing operations
    ##

    @dec.knownfailureif(True, "known deficiency in DOK")
    def test_slice_scalar_assign(self):
        pass

    @dec.knownfailureif(True, "known deficiency in DOK")
    def test_slice_assign_2(self):
        pass

    @dec.knownfailureif(True, "known deficiency in DOK")
    def test_fancy_indexing(self):
        pass

    @dec.knownfailureif(True, "known deficiency in DOK")
    def test_add_sub(self):
        pass

    @dec.knownfailureif(True, "known deficiency in DOK")
    def test_scalar_assign_2(self):
        pass

    @dec.knownfailureif(True, "known deficiency in DOK")
    def test_fancy_assign_ndarray(self):
        pass

    @dec.knownfailureif(True, "known deficiency in DOK")
    def test_fancy_indexing_set(self):
        pass

    @dec.knownfailureif(True, "known deficiency in DOK")
    def test_fancy_assign_list(self):
        pass

    @dec.knownfailureif(True, "known deficiency in DOK")
    def test_fancy_assign_slice(self):
        pass

    @dec.knownfailureif(True, "known deficiency in DOK")
    def test_fancy_indexing_multidim_set(self):
        pass


class TestLIL(sparse_test_class(minmax=False)):
    spmatrix = lil_matrix

    def test_dot(self):
        A = matrix(zeros((10,10)))
        A[0,3] = 10
        A[5,6] = 20

        B = lil_matrix((10,10))
        B[0,3] = 10
        B[5,6] = 20
        assert_array_equal(A * A.T, (B * B.T).todense())
        assert_array_equal(A * A.H, (B * B.H).todense())

    def test_scalar_mul(self):
        x = lil_matrix((3,3))
        x[0,0] = 2

        x = x*2
        assert_equal(x[0,0],4)

        x = x*0
        assert_equal(x[0,0],0)

    def test_reshape(self):
        x = lil_matrix((4,3))
        x[0,0] = 1
        x[2,1] = 3
        x[3,2] = 5
        x[0,2] = 7

        for s in [(12,1),(1,12)]:
            assert_array_equal(x.reshape(s).todense(),
                               x.todense().reshape(s))

    def test_inplace_ops(self):
        A = lil_matrix([[0,2,3],[4,0,6]])
        B = lil_matrix([[0,1,0],[0,2,3]])

        data = {'add': (B,A + B),
                'sub': (B,A - B),
                'mul': (3,A * 3)}

        for op,(other,expected) in data.items():
            result = A.copy()
            getattr(result, '__i%s__' % op)(other)

            assert_array_equal(result.todense(), expected.todense())

        # Ticket 1604.
        A = lil_matrix((1,3), dtype=np.dtype('float64'))
        B = array([0.1,0.1,0.1])
        A[0,:] += B
        assert_array_equal(A[0,:].toarray().squeeze(), B)

    def test_lil_iteration(self):
        row_data = [[1,2,3],[4,5,6]]
        B = lil_matrix(array(row_data))
        for r,row in enumerate(B):
            assert_array_equal(row.todense(),array(row_data[r],ndmin=2))

    def test_lil_from_csr(self):
        # Tests whether a lil_matrix can be constructed from a
        # csr_matrix.
        B = lil_matrix((10,10))
        B[0,3] = 10
        B[5,6] = 20
        B[8,3] = 30
        B[3,8] = 40
        B[8,9] = 50
        C = B.tocsr()
        D = lil_matrix(C)
        assert_array_equal(C.A, D.A)

    def test_fancy_indexing_lil(self):
        M = asmatrix(arange(25).reshape(5,5))
        A = lil_matrix(M)

        assert_equal(A[array([1,2,3]),2:3].todense(), M[array([1,2,3]),2:3])

    def test_point_wise_multiply(self):
        l = lil_matrix((4,3))
        l[0,0] = 1
        l[1,1] = 2
        l[2,2] = 3
        l[3,1] = 4

        m = lil_matrix((4,3))
        m[0,0] = 1
        m[0,1] = 2
        m[2,2] = 3
        m[3,1] = 4
        m[3,2] = 4

        assert_array_equal(l.multiply(m).todense(),
                           m.multiply(l).todense())

        assert_array_equal(l.multiply(m).todense(),
                           [[1,0,0],
                            [0,0,0],
                            [0,0,9],
                            [0,16,0]])

    def test_lil_multiply_removal(self):
        # Ticket #1427.
        a = lil_matrix(np.ones((3,3)))
        a *= 2.
        a[0, :] = 0


class TestCOO(sparse_test_class(getset=False,
                                slicing=False, slicing_assign=False,
                                fancy_indexing=False, fancy_assign=False)):
    spmatrix = coo_matrix

    def test_constructor1(self):
        # unsorted triplet format
        row = array([2, 3, 1, 3, 0, 1, 3, 0, 2, 1, 2])
        col = array([0, 1, 0, 0, 1, 1, 2, 2, 2, 2, 1])
        data = array([6., 10., 3., 9., 1., 4.,
                              11., 2., 8., 5., 7.])

        coo = coo_matrix((data,(row,col)),(4,3))

        assert_array_equal(arange(12).reshape(4,3),coo.todense())

    def test_constructor2(self):
        # unsorted triplet format with duplicates (which are summed)
        row = array([0,1,2,2,2,2,0,0,2,2])
        col = array([0,2,0,2,1,1,1,0,0,2])
        data = array([2,9,-4,5,7,0,-1,2,1,-5])
        coo = coo_matrix((data,(row,col)),(3,3))

        mat = matrix([[4,-1,0],[0,0,9],[-3,7,0]])

        assert_array_equal(mat,coo.todense())

    def test_constructor3(self):
        # empty matrix
        coo = coo_matrix((4,3))

        assert_array_equal(coo.shape,(4,3))
        assert_array_equal(coo.row,[])
        assert_array_equal(coo.col,[])
        assert_array_equal(coo.data,[])
        assert_array_equal(coo.todense(),zeros((4,3)))

    def test_constructor4(self):
        # from dense matrix
        mat = array([[0,1,0,0],
                     [7,0,3,0],
                     [0,4,0,0]])
        coo = coo_matrix(mat)
        assert_array_equal(coo.todense(),mat)

        # upgrade rank 1 arrays to row matrix
        mat = array([0,1,0,0])
        coo = coo_matrix(mat)
        assert_array_equal(coo.todense(),mat.reshape(1,-1))

    # COO does not have a __getitem__ to support iteration
    def test_iterator(self):
        pass

    def test_todia_all_zeros(self):
        zeros = [[0, 0]]
        dia = coo_matrix(zeros).todia()
        assert_array_equal(dia.A, zeros)


class TestDIA(sparse_test_class(getset=False, slicing=False, slicing_assign=False,
                                fancy_indexing=False, fancy_assign=False,
                                minmax=False)):
    spmatrix = dia_matrix

    def test_constructor1(self):
        D = matrix([[1, 0, 3, 0],
                    [1, 2, 0, 4],
                    [0, 2, 3, 0],
                    [0, 0, 3, 4]])
        data = np.array([[1,2,3,4]]).repeat(3,axis=0)
        offsets = np.array([0,-1,2])
        assert_equal(dia_matrix((data,offsets), shape=(4,4)).todense(), D)

    # DIA does not have a __getitem__ to support iteration
    def test_iterator(self):
        pass


class TestBSR(sparse_test_class(getset=False,
                                slicing=False, slicing_assign=False,
                                fancy_indexing=False, fancy_assign=False)):
    spmatrix = bsr_matrix

    def test_constructor1(self):
        # check native BSR format constructor
        indptr = array([0,2,2,4])
        indices = array([0,2,2,3])
        data = zeros((4,2,3))

        data[0] = array([[0, 1, 2],
                         [3, 0, 5]])
        data[1] = array([[0, 2, 4],
                         [6, 0, 10]])
        data[2] = array([[0, 4, 8],
                         [12, 0, 20]])
        data[3] = array([[0, 5, 10],
                         [15, 0, 25]])

        A = kron([[1,0,2,0],[0,0,0,0],[0,0,4,5]], [[0,1,2],[3,0,5]])
        Asp = bsr_matrix((data,indices,indptr),shape=(6,12))
        assert_equal(Asp.todense(),A)

        # infer shape from arrays
        Asp = bsr_matrix((data,indices,indptr))
        assert_equal(Asp.todense(),A)

    def test_constructor2(self):
        # construct from dense

        # test zero mats
        for shape in [(1,1), (5,1), (1,10), (10,4), (3,7), (2,1)]:
            A = zeros(shape)
            assert_equal(bsr_matrix(A).todense(),A)
        A = zeros((4,6))
        assert_equal(bsr_matrix(A,blocksize=(2,2)).todense(),A)
        assert_equal(bsr_matrix(A,blocksize=(2,3)).todense(),A)

        A = kron([[1,0,2,0],[0,0,0,0],[0,0,4,5]], [[0,1,2],[3,0,5]])
        assert_equal(bsr_matrix(A).todense(),A)
        assert_equal(bsr_matrix(A,shape=(6,12)).todense(),A)
        assert_equal(bsr_matrix(A,blocksize=(1,1)).todense(),A)
        assert_equal(bsr_matrix(A,blocksize=(2,3)).todense(),A)
        assert_equal(bsr_matrix(A,blocksize=(2,6)).todense(),A)
        assert_equal(bsr_matrix(A,blocksize=(2,12)).todense(),A)
        assert_equal(bsr_matrix(A,blocksize=(3,12)).todense(),A)
        assert_equal(bsr_matrix(A,blocksize=(6,12)).todense(),A)

        A = kron([[1,0,2,0],[0,1,0,0],[0,0,0,0]], [[0,1,2],[3,0,5]])
        assert_equal(bsr_matrix(A,blocksize=(2,3)).todense(),A)

    def test_eliminate_zeros(self):
        data = kron([1, 0, 0, 0, 2, 0, 3, 0], [[1,1],[1,1]]).T
        data = data.reshape(-1,2,2)
        indices = array([1, 2, 3, 4, 5, 6, 7, 8])
        indptr = array([0, 3, 8])
        asp = bsr_matrix((data, indices, indptr), shape=(4,20))
        bsp = asp.copy()
        asp.eliminate_zeros()
        assert_array_equal(asp.nnz, 3*4)
        assert_array_equal(asp.todense(),bsp.todense())

    def test_bsr_matvec(self):
        A = bsr_matrix(arange(2*3*4*5).reshape(2*4,3*5), blocksize=(4,5))
        x = arange(A.shape[1]).reshape(-1,1)
        assert_equal(A*x, A.todense()*x)

    def test_bsr_matvecs(self):
        A = bsr_matrix(arange(2*3*4*5).reshape(2*4,3*5), blocksize=(4,5))
        x = arange(A.shape[1]*6).reshape(-1,6)
        assert_equal(A*x, A.todense()*x)

    @dec.knownfailureif(True, "BSR not implemented")
    def test_iterator(self):
        pass

if __name__ == "__main__":
    run_module_suite()<|MERGE_RESOLUTION|>--- conflicted
+++ resolved
@@ -400,12 +400,8 @@
         assert_almost_equal(Csp.multiply(D), C*D)  # sparse/dense
 
         # real/complex
-<<<<<<< HEAD
         assert_almost_equal(Asp.multiply(Dsp).todense(), A*D)  # sparse/sparse
         assert_almost_equal(Asp.multiply(D), A*D)  # sparse/dense
-=======
-        assert_almost_equal( Asp.multiply(Dsp).todense(), A*D) #sparse/sparse
-        assert_almost_equal( Asp.multiply(D),             A*D) #sparse/dense
 
     def test_elementwise_multiply_broadcast(self):
         A = array([4])
@@ -452,7 +448,6 @@
                     assert_almost_equal(sp_mult.todense(), dense_mult)
                 else:
                     assert_almost_equal(sp_mult, dense_mult)
->>>>>>> 39e13adc
 
     def test_elementwise_divide(self):
         expected = [[1,0,0,1],[1,0,1,0],[0,1,0,0]]
