--- conflicted
+++ resolved
@@ -352,10 +352,7 @@
         assert (A @ np.array([1, 2, 3])).shape == ()
         assert Asp @ np.array([1, 2, 3]) == 11
         assert (Asp @ np.array([1, 2, 3])).shape == ()
-<<<<<<< HEAD
-=======
         assert (Asp @ np.array([[1], [2], [3]])).shape == (1,)
->>>>>>> fd2a23c4
         # check result type
         assert isinstance(Asp @ matrix([[1, 2, 3]]).T, np.ndarray)
 
